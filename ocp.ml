<<<<<<< HEAD
open Namespace
open Path
open File
=======
module Namespace =
struct
  open Printf

  type name = Name of Cudf_types.pkgname
  let name_compare = compare

  type version = { deb : Debian.Format822.version ; cudf : Cudf_types.version }
  let version_compare v1 v2 = compare v1.cudf v2.cudf

  let string_of_nv (Name n) version = sprintf "%s-%s" n version.deb
  let string_of_name (Name n) = n
  let string_user_of_name (Name n) = n
  let string_user_of_version version = version.deb

  let table = ref (Debian.Debcudf.init_tables [])

  let version_of_string n version = 
    { deb = version 
    ; cudf = 
        match try Some (Debian.Debcudf.get_cudf_version !table (n, version)) with Not_found -> None with
          | Some v -> v
          | None -> int_of_string version }

  let nv_of_string s = 
    let n, version = BatString.split s "-" in
      Name n, version_of_string n version

  let default_version = "0"
end

type name_version = Namespace.name * Namespace.version

module N_map = BatMap.Make (struct open Namespace type t = name let compare = name_compare end)
module V_set = BatSet.Make (struct open Namespace type t = version let compare = version_compare end)

module NV_orderedtype = 
struct
  open Namespace
  type t = name_version
  let compare (n1, v1) (n2, v2) = 
    let c = name_compare n1 n2 in
      if c = 0 then
        version_compare v1 v2
      else
        c
end

module NV_map = BatMap.Make (NV_orderedtype)
module NV_set = BatSet.Make (NV_orderedtype)

type 'a ocaml_options = 
  | I of 'a

type binary_data = 
  | Binary of string (* contents *)
  | Filename of string (* pointer to the contents *)

type 'a archive = 
  | Tar_gz of 'a
  | Empty

type basename = B of string

type internal_version = Version of string
(** Type used to represent an internal form of version, which is in particular not related to the version of a particular package *)

module type PATH =
sig

  type t
  type filename
  type url

  type 'a contents = 
    | Directory of basename list
    | File of 'a
    | Not_exists

  type 'a contents_rec = 
    | R_directory of (basename * 'a contents_rec) list
    | R_file of 'a
    | R_filename of filename list

  val init : url option (* [None] : local *) -> string (* $HOME_OPAM *) -> internal_version (* OVERSION *) -> t
  (* $HOME_OPAM_OVERSION = $HOME_OPAM/OVERSION *)

  (** definitions of some shortcuts *)
  val root : filename (* / *)
    (** the root of every path *)
  val package : t -> string (* calculated from $PWD *) -> filename
    (** path in the packager filesystem, contains the collection of libraries and programs *)
  val lib : t -> Namespace.name -> filename (* $HOME_OPAM_OVERSION/lib/NAME *)
    (** installed libraries for the package (at most one version installed) *)
  val bin : t -> filename (* $HOME_OPAM_OVERSION/bin *)
    (** contain installed binaries *)
  val config : t -> filename (* $HOME_OPAM/config *)
    (** main configuration file *)
  val installed : t -> filename (* $HOME_OPAM_OVERSION/installed *)
    (** list of installed packages with their version *)
  val index_opam : t -> name_version option -> filename (* $HOME_OPAM/index/NAME-VERSION.opam *)
    (** OPAM files considered for an arbitrary version and package *)
  val index_opam_list : t -> name_version list (* [ $HOME_OPAM/index/NAME-VERSION.opam ] -> [ NAME, VERSION ] *)
    (** list of OPAM files *)
  val archives_targz : t -> name_version option -> filename (* $HOME_OPAM/archives/NAME-VERSION.tar.gz *)
    (** source archives for all versions of all packages *)
  val build : t -> name_version option -> filename (* $HOME_OPAM_OVERSION/build/NAME-VERSION *)
    (** tempory folders used to decompress the corresponding archives *)
  val to_install : t -> name_version -> filename (* $HOME_OPAM_OVERSION/build/NAME-VERSION/NAME.install *)
    (** compiled files in the extracted archive to install *)

  (** **)

  val find : t -> filename -> binary_data contents
    (** Retrieves the contents from the hard disk. *)

  val remove : t -> filename -> t
    (** Removes everything in [filename] if existed. *)

  val add : t -> filename -> binary_data contents -> t
    (** Removes everything in [filename] if existed, then write [contents] instead. *)

  val add_rec : t -> filename -> binary_data contents_rec -> t
    (** Removes everything in [filename] if existed, then write [contents_rec] inside [filename]. *)

  val extract_targz : t -> binary_data archive -> binary_data contents_rec
    (** Returns the same meaning as [archive] but in extracted form. *)

  val raw_targz : filename -> binary_data archive
    (** Considers the given [filename] as the contents of an [archive] already extracted. *)

  val exec_buildsh : t -> name_version -> t
    (* $HOME_OPAM/build/NAME-VERSION/build.sh *)
    (** Executes this particularly named script. *)

  val dirname : filename -> filename
    (** see [Filename.dirname] *)

  val basename : filename -> basename
    (** see [Filename.basename] *)

  val nv_of_extension : string (* version *) -> basename -> Namespace.name * Namespace.version
    (** see [Filename.chop_extension], but in case of no extensions, it behaves as the identity function. 
        When [basename] is not of the form "NAME-VERSION", or when we can not extract the version, [string] is returned as version. *)

  val concat : filename -> basename -> filename
    (** see [Filename.concat] *)

  val file_exists : filename -> bool
    (** see [Sys.file_exists] *)

  val ocaml_options_of_library : t -> Namespace.name -> string ocaml_options 
    (* $HOME_OPAM/lib/NAME *)
    (** Returns the exact path to give to the OCaml compiler (ie. -I ...) *)

  val url : string (* hostname *) -> int option (* port *) -> url
  val change_url : t -> url -> t
  val string_of_url : url -> string
    (** in the format "HOSTNAME:PORT" *)
  val compare_computer : t -> t -> int
end

module Path : PATH =
struct
  open Printf

  type url = U of string

  type filename = 
    | Normalized of string
    | Raw of string

  type t = { computer : url option (* [None] : local *)
           ; home : string
           ; home_ocamlversion : string }

  type 'a contents = 
    | Directory of basename list
    | File of 'a
    | Not_exists

  type 'a contents_rec = 
    | R_directory of (basename * 'a contents_rec) list
    | R_file of 'a
    | R_filename of filename list

  let s_of_filename = function
    | Normalized s -> s
    | Raw s -> s

  let filename_map f = function
    | Normalized s -> Normalized (f s)
    | Raw s -> Raw (f s)

  let normalize s = 
    let getchdir s = 
      let p = Unix.getcwd () in
      let () = Unix.chdir s in
      p in

    Normalized (getchdir (getchdir s))

  let home = Unix.getenv "HOME"
  let (//) = sprintf "%s/%s"
  let concat f (B s) = filename_map (fun filename -> filename // s) f
  let (///) = concat
  let init o s (Version ocamlv) = 
    let home = home // s in
    { computer = o ; home ; home_ocamlversion = home // ocamlv }

  let root = Raw "/"
  let package _ s = Raw (Printf.sprintf "%s" s)
  let lib t (Namespace.Name n) = Raw (t.home_ocamlversion // "lib" // n)
  let bin t = Raw (t.home_ocamlversion // "bin")

  let mk_name_version t_home d ext n v = Raw (t_home // d // sprintf "%s%s" (Namespace.string_of_nv n v) ext)

  let mk_name_version_o t_home name ext = 
      function
        | None -> Raw (t_home // name)
        | Some (n, v) -> mk_name_version t_home name ext n v

  let index_opam t = mk_name_version_o t.home "index" ".opam"
  let archives_targz t = mk_name_version_o t.home "archives" ".tar.gz"

  let build t = mk_name_version_o t.home_ocamlversion "build" ""
  let installed t = Raw (t.home_ocamlversion // "installed")
  let config t = Raw (t.home // "config")

  let to_install t (n, v) = build t (Some (n, v)) /// B (Namespace.string_of_name n ^ ".install")

  let url x o = U (sprintf "%s%s" x (match o with None -> "" | Some i -> sprintf ":%d" i))

  let change_url t u = { t with computer = Some u }

  let contents f_dir f_fic f_not_exists t f = 
    match t.computer with 
      | None -> 
        let fic = s_of_filename f in
          if Sys.file_exists fic then
            (if Sys.is_directory fic then f_dir else f_fic) fic
          else
            f_not_exists
      | Some _ -> failwith "to complete !"


  let find = 
    contents
      (fun fic -> Directory (BatList.of_enum (BatEnum.map (fun s -> B s) (BatSys.files_of fic))))
      (fun fic -> File ((*Binary (BatFile.with_file_in fic BatIO.read_all)*)Filename fic))
      Not_exists

  let nv_of_extension version (B s) = 
    let s = 
      match try Some (Filename.chop_extension s) with _ -> None with 
        | Some s -> s
        | _ -> s in

    match try Some (Namespace.nv_of_string s) with _ -> None with
      | Some nv -> nv
      | None -> Namespace.Name s, Namespace.version_of_string s version

  let file_exists f = Sys.file_exists (s_of_filename f)

  let index_opam_list t =
    BatList.map (nv_of_extension Namespace.default_version)
      (match find t (index_opam t None) with
        | Directory l -> l
        | _ -> [])

  let remove t f = 
    let rec aux fic = 
      match (Unix.lstat fic).Unix.st_kind with
        | Unix.S_DIR -> 
          let () = BatEnum.iter (fun f -> aux (fic // f)) (BatSys.files_of fic) in
          Unix.rmdir fic
        | Unix.S_REG -> Unix.unlink fic
        | _ -> failwith "to complete !" in
    let () = aux (s_of_filename f) in
    t

  module U = 
  struct
    let mkdir = 
      let rec aux f_to = 
        if Sys.file_exists f_to then
          ()
        else
          begin
            aux (Filename.dirname f_to);
            Unix.mkdir f_to 0o755;
          end in
      aux

    let link f_from f_to = 
      let () = mkdir (Filename.dirname f_to) in
      Unix.link f_from f_to
  end

  let add t f = function 
      | Directory d -> failwith "to complete !"
      | File (Binary cts) -> 
          let () = contents (fun _ -> failwith "to complete !") Unix.unlink () t f in
          let fic = s_of_filename f in
          let () = BatFile.with_file_out fic (fun oc -> BatString.print oc cts) in
          t
      | File (Filename fic) -> 
      let () = 
        match (Unix.lstat fic).Unix.st_kind with
          | Unix.S_DIR -> 
            let () = contents (fun _ -> ()) (fun _ -> failwith "to complete !") () t f in
            let rec aux f_from f_to = 
              (match (Unix.lstat f_from).Unix.st_kind with
                | Unix.S_DIR -> List.fold_left (fun _ b -> aux (f_from // b) (f_to // b)) () (BatSys.files_of f_from)
                | Unix.S_REG -> 
                  let () = 
                    if Sys.file_exists f_to then
                      Unix.unlink f_to
                    else
                      () in
                  U.link f_from f_to
                | _ -> failwith "to complete !") in
            aux fic (s_of_filename f)
          | _ -> Printf.kprintf failwith "to complete ! copy the given filename %s" fic in
      t
    | Not_exists -> t

  let compare_computer t1 t2 = compare t1.computer t2.computer

  let exec_buildsh t n_v = 
    let _ = Sys.chdir (s_of_filename (build t (Some n_v))) in
    let _ = Sys.command "build.sh" in
      t
  let basename s = B (Filename.basename (s_of_filename s))

  let extract_targz t = function
    | Tar_gz (Binary _) -> failwith "to complete ! check if the \"dose\" project has been configured with the correct option to extract the gzip or bz2, then use similars functions to extract" (*IO.read_all (Common.Input.open_file fic)*)
    | Tar_gz (Filename fic) -> R_filename [Raw fic]
    | Empty -> R_directory []

  let raw_targz f = Tar_gz (Filename (s_of_filename f))

  let lstat s = Unix.lstat (s_of_filename s)
  let files_of f = BatSys.files_of (s_of_filename f)

  let dirname = filename_map Filename.dirname

  let add_rec t f = 
    let () = (* check that [f] is not a file *)
      contents
        (fun _ -> ())
        (fun _ -> failwith "to complete !") 
        () t f in

    let rec aux t f (* <- filename dir *) name (* name of the value that will be destructed*) = function
      | R_directory l -> 
        List.fold_left 
          (let f = f /// name in
           fun t (b, cts) -> aux t f b cts) t l
      | R_file cts -> add t (f /// name) (File cts)
      | R_filename l -> 
        List.fold_left
          (fun t fic -> 
            aux
              t
              f
              (basename fic)
              (match (lstat fic).Unix.st_kind with
                | Unix.S_DIR -> R_directory (BatList.map (fun f -> 
                  let f = B f in
                  f, R_filename [fic /// f]) (files_of fic))
                | Unix.S_REG -> R_file (Filename (s_of_filename fic))
                | _ -> failwith "to complete !")) t l in
    aux t (dirname f) (basename f)

  let ocaml_options_of_library t name = 
    I (Printf.sprintf "%s" (s_of_filename (lib t name)))

  let string_of_url (U s) = s
end
  
module File =
struct
  open Namespace

  module type PRINTF =
  sig
    type t
    type out_channel

    val init : unit -> t
    val read_line : t -> string * t
    val printf : t -> ('a, out_channel, t) format -> 'a
  end

  module P : PRINTF =
  struct
    type t = unit
    include Pervasives

    let init x = x
    let read_line () = 
      read_line (), ()
    let printf () = Printf.printf
  end

  module type IO_FILE =
  sig
    type t

    val find : Path.t -> Path.filename -> t
    val add : Path.t -> Path.filename -> t -> Path.t
  end

  module type CONFIG =
  sig
    include IO_FILE

    val empty_package_manager : internal_version
    val empty_ocaml : internal_version
    val version_of_string : string -> internal_version

    (** destruct *)
    val package_manager : t -> internal_version
    val sources : t -> Path.url option
    val ocaml_version : t -> internal_version


    (** construct *)
    val config : internal_version (* opam *) -> Path.url option -> internal_version (* ocaml *) -> t
  end

  let filter motif =
    BatList.filter_map 
      (fun s -> 
        try Some (BatPair.map BatString.trim (BatString.split (BatString.trim s) motif)) with Not_found -> None)

  let parse motif s = filter motif (BatString.nsplit s "\n")

  let parse_colon = parse ":"
  let parse_space = parse " "

  module Config : CONFIG =
  struct
    type t = { version : internal_version ; sources : Path.url option ; ocaml_version : internal_version }

    let empty_package_manager = Version "1"
    let empty_ocaml = Version Sys.ocaml_version
    let version_of_string s = Version s

    let package_manager t = t.version
    let sources t = t.sources
    let ocaml_version t = t.ocaml_version
    let config version sources ocaml_version = { version ; sources ; ocaml_version }

    let ocamlpro_http = "opam.ocamlpro.com"
    let ocamlpro_port = 9999
    let empty1 = { version = Version "" ; sources = Some (Path.url ocamlpro_http (Some ocamlpro_port)) ; ocaml_version = Version Sys.ocaml_version }
    let empty2 = { version = Version "" ; sources = None ; ocaml_version = Version Sys.ocaml_version }

    let find t f = 
      match Path.find t f with
        | Path.File (Binary s) -> 
            (match parse_colon s with
               |  ("version", version)
               :: ("sources", sources)
               :: ("ocaml-version", ocaml_version)

               :: _ -> { version = Version version
                       ; sources = 
                          (try Some (let hostname, port = BatString.split sources ":" in
                                     Path.url hostname (try Some (int_of_string port) with _ -> None)) with _ -> None)
                       ; ocaml_version = Version ocaml_version }
               | _ -> empty1)
        | _ -> empty2

    let to_string t =
      Printf.sprintf "
version: %s
sources: %s" 
        (match t.version with Version s -> s)
        (match t.sources with None -> Printf.sprintf "%s:%d" ocamlpro_http ocamlpro_port | Some sources -> Path.string_of_url sources)

    let add t f v = Path.add t f (Path.File (Binary (to_string v)))
  end

  module type CUDF =
  sig
    include IO_FILE

    (** destruct *)
    val package : t -> Cudf.package
    val description : Cudf.package -> string

    (** construct *)
    val new_package : name_version -> string (* description *) -> Cudf.package
    val cudf : internal_version (* package manager *) -> Cudf.package -> t
  end

  module Cudf (F_config : CONFIG) : CUDF = 
  struct
    type package = 
        { preamble : Cudf.preamble option
        ; pkg : Cudf.package list
        ; request : Cudf.request option }
        
    type t = 
        { opam_version : internal_version
        ; package : package }

    let find_field key = function
      | [x] -> (try Some (List.assoc key x.Cudf.pkg_extra) with Not_found -> None)
      | _ -> None
          
    let package t = 
      match t.package.pkg with 
        | [ x ] -> x
        | _ -> Cudf.default_package

    let name p = match p.pkg with [x] -> x.Cudf.package | _ -> ""
    let version p = match p.pkg with [x] -> x.Cudf.version | _ -> min_int

    let s_description = "description"
    let description p = 
      match find_field s_description [ p ] with
        | Some (`String s) -> s
        | _ -> ""

    let new_package (Name name, version) description = 
      { Cudf.default_package with 
        Cudf.package = name ;
        Cudf.version = version.cudf ; 
        Cudf.pkg_extra = [ s_description, `String description ] }

    let cudf opam_version pkg = { opam_version ; package = { preamble = None ; pkg = [ pkg ] ; request = None } }

    let empty = 
      { opam_version = F_config.empty_package_manager
      ; package = { preamble = None ; pkg = [] ; request = None } }

    let find t f =
      match Path.find t f with
        | Path.File (Binary s) -> 
          (match 
              try
                Some (Cudf_parser.parse (Cudf_parser.from_IO_in_channel (IO.input_string s)))
              with _ -> None
           with
             | None -> empty
             | Some (preamble, pkg, request) -> 
               { opam_version = 
                   (match find_field "opam_version" pkg with
                      | Some (`String v) -> F_config.version_of_string v
                      | _ -> empty.opam_version)
               ; package = { preamble ; pkg ; request } })
        | _ -> empty

    let to_string t = 
      let oc = IO.output_string () in
      let () = 
        begin
          (match t.package.preamble with
            | Some preamble -> Cudf_printer.pp_io_preamble oc preamble
            | None -> ());
          List.iter (Cudf_printer.pp_io_package oc) t.package.pkg;
          (match t.package.request with
            | Some request -> Cudf_printer.pp_io_request oc request
            | None -> ());
        end in
      IO.close_out oc

    let add t f v = Path.add t f (Path.File (Binary (to_string v)))
  end

  module type INSTALLED =
  sig
    include IO_FILE with type t = name_version list
  end

  module Installed : INSTALLED =
  struct
    type t = name_version list
    let empty = []

    let find t f = 
      match Path.find t f with
        | Path.File (Binary s) -> 
            BatList.map (fun (name, version) -> Name name, version_of_string name version) (parse_space s)
        | _ -> empty

    let to_string = 
      BatIO.to_string (BatList.print (fun oc (name, version) -> BatString.print oc (Printf.sprintf "%s %s" 
                                                                                      (Namespace.string_user_of_name name) 
                                                                                      (Namespace.string_user_of_version version)))) 
    let add t f v = Path.add t f (Path.File (Binary (to_string v)))
  end

  type basename_last = 
    | Suffix of string 
        (* Designates a file which have [string] as suffix, ie. cmo, cma, cmi, cmx...
           More generally, a file which name is "file.ssss" will have "ssss" as suffix. *)
        (** By default, every matching value will be considered (ie. the regexp equivalent to ".*" ). *)
    | Exact of string
    
  type prefix = 
    | Absolute (** consider that the path begins at "/" *)
    | Relative

  type path = prefix * basename list * basename_last

  type misc = { p_from : path ; p_to : path }

  let string_of_path (pref, l, b) =
    Printf.sprintf "(%s, %s, %s)" 
      (match pref with Absolute -> "Absolute" | Relative -> "Relative")
      (BatIO.to_string (BatList.print (fun oc (B b) -> BatString.print oc b)) l)
      (match b with Suffix s -> Printf.sprintf "Suffix %s" s | Exact s -> Printf.sprintf "Exact %s" s)

  module type TO_INSTALL =
  sig
    include IO_FILE

    (** destruct *)
    val lib : t -> path list
    val bin : t -> path
    val misc : t -> misc list

    val path_from : misc -> path
    val path_to : misc -> path
    val string_of_misc : misc -> string

    val filename_of_path_relative : Path.t -> Path.filename (* prefix *) -> path -> Path.filename list
    val filename_of_path_absolute : Path.t -> path -> Path.filename list


    (** construct *)
  end
>>>>>>> c8a4dc46

open Server

type 'a installed_status =
  | Was_installed of 'a
  | Was_not_installed

module type SOLVER =
sig
  type 'a request =
      { wish_install : 'a list
      ; wish_remove : 'a list
      ; wish_upgrade : 'a list }

  type ('a, 'b) action = 
    | To_change of 'a 
        (* Version to install. The package could have been present or not, 
           but if present, it is another version than the proposed solution. *)
    | To_delete of 'b (* The package has been installed. *)
    | To_recompile of 'b (* The package is already installed, we just recompile it. *)

  type 'a parallel = P of 'a list (* order irrelevant : elements are considered in parallel *)

  type 'a solution = 
      ( 'a (* old *) installed_status * 'a (* new *)
      , 'a (* old *) )
        action parallel list
      (** Sequence describing the action to perform.
          Order natural : first element to execute is the first element of the list. *)

  val solution_print : ('a BatIO.output -> 'b -> unit) -> 'a BatIO.output -> 'b solution -> unit
  val solution_map : ('a -> 'b) -> 'a solution -> 'b solution

  val resolve : Cudf.package list -> Cudf_types.vpkg request -> Cudf.package solution list
    (** Given a description of packages, it returns a list of solution preserving the consistency of the initial description. *)
end

<<<<<<< HEAD
=======
module type SERVER =
sig
  type t
  type opam
  type package

  val init : Path.url option -> t

  val change_url : t -> Path.url -> t

  val getList : t -> name_version list
    (** Returns the list of the available versions for all
        packages. *)

  val getOpam : t -> name_version -> opam
    (** Returns the representation of
        the OPAM file for the corresponding package version. *)

  val getArchive : t -> opam -> binary_data archive
    (** Returns the corresponding package archive. *)

  val newArchive : t -> opam -> binary_data archive -> t
    (** Receives an upload, it contains an OPAM file and the
        corresponding package archive. *)

  val version_opam : t -> internal_version
  val version_ocaml : t -> internal_version

  val package : opam -> package option 
    (** [None] : the [opam] associated to the [(name, version)] does not exist. 
        Note that every [(name, version)] given by [getList] do exist. *)
end

module Server
  (F_config : File.CONFIG)
  (F_cudf : File.CUDF) 
  : SERVER with type package = Cudf.package =
struct
  module Path_map = BatMap.Make (struct type t = Path.t let compare = Path.compare_computer end)

  type t = 
      { current_repository : Cudf.package NV_map.t
      ; home : Path.t (* ~/.opam-server *)
      ; all_repository : Cudf.package NV_map.t Path_map.t
      ; version_package_manager : internal_version
      ; version_ocaml : internal_version }

  type opam = name_version * Cudf.package option
      (* [None] : the current repository does not contain the package associated to the [name] and [version] *)

  type package = Cudf.package

  let read_archives home =
    let archives = Path.archives_targz home None in
      List.fold_left
        (fun map x -> 
           NV_map.add
             (Path.nv_of_extension Namespace.default_version x) 
             (F_cudf.package (F_cudf.find home (Path.concat archives x))) 
             map) NV_map.empty 
        (match Path.find home archives with
           | Path.Directory l -> l
           | _ -> [])

  let init o = 
    let version_ocaml = F_config.empty_ocaml in
    let home = Path.init o ".opam-server" version_ocaml in
    { current_repository = read_archives home
    ; home
    ; all_repository = Path_map.empty
    ; version_package_manager = F_config.empty_package_manager
    ; version_ocaml }

  let change_url t url = 
    let home = Path.change_url t.home url in
    { t with
        current_repository = (match Path_map.Exceptionless.find home t.all_repository with
                                | None -> read_archives home
                                | Some v -> v);
        home;
        all_repository = Path_map.add t.home t.current_repository t.all_repository }

  let getList t = BatList.map fst (NV_map.bindings t.current_repository)
  let getOpam t n_v = n_v, NV_map.Exceptionless.find n_v t.current_repository
  let getArchive t = function
    | _, None -> Empty
    | n_v, Some _ -> 
        match Path.find t.home (Path.archives_targz t.home (Some n_v)) with
          | Path.File s -> Tar_gz s
          | _ -> Empty

  let newArchive t (n_v, o_pack) arch = 
    let t = 
      { t with 
        home = 
          Path.add 
            t.home 
            (Path.archives_targz t.home (Some n_v)) 
            (match arch with 
              | Empty -> Path.Not_exists
              | Tar_gz s -> Path.File s) } in
      
    match o_pack with
      | None -> { t with current_repository = NV_map.add n_v (F_cudf.new_package n_v "") t.current_repository }
      | Some _ -> t

  let version_opam t = t.version_package_manager
  let version_ocaml t = t.version_ocaml
  let package = snd
end

>>>>>>> c8a4dc46
module type CLIENT =
sig
  type t

  val init0 : unit -> t

  val init : t -> Path.url (* repository address *) option (* [None] : default is opam.ocamlpro.com, port = 9999 *) -> t
    (** Initializes in a consistent state. *)

  val info : t -> Namespace.name option -> t
    (** Displays the installed package. [None] : a general summary is given. *)

  type config_request = Dir
  val config : t -> config_request -> Namespace.name -> t
    (** Returns the directory where the package is installed,
        in a form suitable to OCaml compilers (i.e. like "-I ..."). *)

  val install : t -> Namespace.name -> t
    (** Installs the given package. *)

  val update : t -> t
    (** Downloads the latest packages available. *)

  val upgrade : t -> t
    (** Finds a consistent state where most of the installed packages are
        upgraded to their latest version. *)

  val upload : t -> string -> t
    (** Sends a new created package to the server. *)

  val remove : t -> Namespace.name -> t
    (** Removes the given package. *)
end

module Client 
  (F_config : File.CONFIG) 
  (F_installed : File.INSTALLED) 
  (F_cudf : File.CUDF) 
  (F_toinstall : File.TO_INSTALL)
  (Solver : SOLVER)
  (Server : SERVER with type package = Cudf.package) 
  (P : File.PRINTF)
  : CLIENT =
struct
  type t = 
      { server : Server.t
      ; home : Path.t (* ~/.opam *)
      ; stdout : P.t }

  let init0 x =
    let home = Path.init None ".opam" (F_config.empty_ocaml) in
      { server = Server.init (F_config.sources (F_config.find home (Path.config home)))
      ; home
      ; stdout = P.init x }

  let update t =
    let home, map =
      List.fold_left
        (fun (home, map) (n, v) -> 
           let index_nv = Path.index_opam t.home (Some (n, v)) in
             if Path.file_exists index_nv then
               home, map
             else
               F_cudf.add home index_nv
                 (F_cudf.cudf
                    (Server.version_opam t.server)
                    (match Server.package (Server.getOpam t.server (n, v)) with
                       | None -> assert false
                       | Some pkg -> pkg)),
           N_map.modify_def V_set.empty n (V_set.add v) map)
        (t.home, N_map.empty)
        (Server.getList t.server) in

      { t with home; stdout = 
          P.printf t.stdout "%s" (BatIO.to_string (N_map.print (fun oc name -> BatString.print oc (Namespace.string_user_of_name name))
                                                     (V_set.print (fun oc version -> BatString.print oc (Namespace.string_user_of_version version)))) map) }

  let init t o_url =
    update (match o_url with
              | None -> t
              | Some url -> { t with server = Server.change_url t.server url })

  let indent_left s nb = s ^ String.make nb ' '

  let indent_right s nb = String.make nb ' ' ^ s

  let find_from_name name l = 
    N_map.Exceptionless.find 
      name
      (List.fold_left
         (fun map (n, v) -> 
            N_map.modify_def V_set.empty n (V_set.add v) map) N_map.empty l)

  let info t = 
    let s_not_installed = "--" in

    function
    | None -> 
        let install_set = NV_set.of_enum (BatList.enum (F_installed.find t.home (Path.installed t.home))) in
        let map, max_n, max_v = 
          List.fold_left (fun (map, max_n, max_v) n_v -> 
                            let b = NV_set.mem n_v install_set in
                            NV_map.add n_v
                              (b, 
                               F_cudf.description (F_cudf.package (F_cudf.find t.home (Path.index_opam t.home (Some n_v)))))
                              map, 
                            max max_n (String.length (Namespace.string_user_of_name (fst n_v))), 
                            if b then max max_v (String.length (Namespace.string_user_of_version (snd n_v))) else max_v)
            (NV_map.empty, min_int, String.length s_not_installed)
            (Path.index_opam_list t.home) in

        { t with 
          stdout = 
            NV_map.fold (fun n_v (b, description) stdout -> 
                           P.printf stdout "%s %s %s" 
                             (indent_left (Namespace.string_user_of_name (fst n_v)) max_n)
                             (indent_right (if b then Namespace.string_user_of_version (snd n_v) else s_not_installed) max_v)
                             description) map t.stdout }

    | Some name -> 
        let find_from_name = find_from_name name in

        let o_v = 
          BatOption.map
            V_set.choose (* By definition, there is exactly 1 element, we choose it. *) 
            (find_from_name (F_installed.find t.home (Path.installed t.home))) in

        let v_set =
          let v_set = 
            match find_from_name (Path.index_opam_list t.home) with
              | None -> V_set.empty
              | Some v -> v in
            match o_v with
              | None -> v_set
              | Some v -> V_set.remove v v_set in

          { t with
            stdout = 
              List.fold_left
                (fun stdout (tit, desc) -> P.printf stdout "%s: %s" tit desc)
                t.stdout 
                [ "package", Namespace.string_user_of_name name
                ; "version", (match o_v with None -> s_not_installed | Some v -> Namespace.string_user_of_version v)
                ; "versions", BatIO.to_string (V_set.print ~first:"" ~last:"" ~sep:", " (fun oc v -> BatString.print oc (Namespace.string_user_of_version v))) v_set
                ; "description", "\n" ^ 
                  match o_v with None -> ""
                    | Some v -> 
                        F_cudf.description (F_cudf.package (F_cudf.find t.home (Path.index_opam t.home (Some (name, v))))) ] }

  let confirm_ msg chan = 
    match P.read_line
      (P.printf chan "%s\nContinue ? [y/N] " msg)
    with
      | ("y"|"Y"), chan -> true, chan
      | _, chan -> false, chan

  let confirm t msg = 
    let b, stdout = confirm_ msg t.stdout in
    b, { t with stdout }

  let fold_toinstall f_build f_add_rec t (name, v) = 
    let t, tgz = 
      let p_targz, p_build = 
        Path.archives_targz t.home (Some (name, v)),
        Path.build t.home (Some (name, v)) in
      if Path.file_exists p_targz then
        t, Path.R_filename (BatList.map (Path.concat p_build) (match Path.find t.home p_build with Path.Directory l -> l | _ -> []))
      else
        let tgz = Path.extract_targz t.home (Server.getArchive t.server (Server.getOpam t.server (name, v))) in
          { t with home = Path.add_rec t.home p_build tgz }, tgz in
      
    let t = f_build t tgz in
    let to_install = F_toinstall.find t.home (Path.to_install t.home (name, v)) in

    let filename_of_path_relative t path = 
      Path.R_filename (F_toinstall.filename_of_path_relative t.home
                         (Path.build t.home (Some (name, v))) 
                         path) in
      
    let add_rec f_lib t path = 
      f_add_rec t
        (f_lib t.home name (* warning : we assume that this result is a directory *))
        (filename_of_path_relative t path) in

    let t = (* lib *) 
      List.fold_left (add_rec Path.lib) t (F_toinstall.lib to_install) in
      
    let t = (* bin *) 
      add_rec (fun t _ -> Path.bin t) t (F_toinstall.bin to_install) in
      
    let t = (* misc *)
      List.fold_left 
        (fun t misc -> 
          let ok, t = confirm t (F_toinstall.string_of_misc misc) in
          if ok then
            let path_from = filename_of_path_relative t (F_toinstall.path_from misc) in
            List.fold_left 
              (fun t path_to -> { t with home = Path.add_rec t.home path_to path_from }) 
              t
              (F_toinstall.filename_of_path_absolute t.home (F_toinstall.path_to misc))
          else
            t) t (F_toinstall.misc to_install) in
    t

  let proceed_todelete t (n, v0) = 
    let map_installed = N_map.of_enum (BatList.enum (F_installed.find t.home (Path.installed t.home))) in
    match N_map.Exceptionless.find n map_installed with
      | Some v when v = v0 ->
        let t = 
          fold_toinstall
            (fun t _ -> t)
            (fun t file -> function
              | Path.R_filename l -> 
                { t with home = List.fold_left (fun t_home f -> Path.remove t_home (Path.concat file (Path.basename f))) t.home l }
              | _ -> failwith "to complete !")
            t
            (n, v) in

        let t = { t with home = F_installed.add t.home (Path.installed t.home) (N_map.bindings (N_map.remove n map_installed)) } in
        
        t
      | _ -> t

  let proceed_torecompile t (name, v) =
    fold_toinstall  
      (fun t tgz -> 
        { t with home = 
            Path.exec_buildsh
              (Path.add_rec t.home (Path.build t.home (Some (name, v))) tgz) 
              (name, v) })
      (fun t file contents -> { t with home = Path.add_rec t.home file contents })
      t
      (name, v)

  let proceed_tochange t (nv_old, nv) =
    proceed_torecompile
      (match nv_old with 
        | Was_installed n_v -> proceed_todelete t n_v
        | Was_not_installed -> t) 
      nv

  module PkgMap = BatMap.Make (struct type t = Cudf.package let compare = compare end)

  let resolve t l_index request = 

    let rec aux chan = function
      | x :: xs -> 
          let ok, chan = 
            confirm_ (Printf.sprintf "%s This solution will be performed or another will be tried if existed."
                        (if x = [] then
                            "Solution found : The current state of the repository can be kept to satisfy the constraints given."
                         else
                            BatIO.to_string (Solver.solution_print (fun oc (_, v) -> BatString.print oc (Namespace.string_user_of_version v))) x)) chan in
            if ok then
              chan, Some x
            else
              aux chan xs
                
      | [] -> chan, None in
      
    let stdout, o =
      aux t.stdout 
        (let l_pkg, map_pkg = 
           List.fold_left
             (fun (l, map) n_v -> 
               let pkg = F_cudf.package (F_cudf.find t.home (Path.index_opam t.home (Some n_v))) in
               pkg :: l, PkgMap.add pkg n_v map) ([], PkgMap.empty) l_index in
         (BatList.map (Solver.solution_map (fun p -> PkgMap.find p map_pkg)) (Solver.resolve l_pkg request)) ) in

    let t = { t with stdout } in
      match o with
        | Some sol -> 
            List.fold_left (fun t (Solver.P l) -> 
              List.fold_left (fun t -> function
                | Solver.To_change n_v -> proceed_tochange t n_v
                | Solver.To_delete n_v -> proceed_todelete t n_v
                | Solver.To_recompile n_v -> proceed_torecompile t n_v) t l) t sol
        | None -> t

  let vpkg_of_nv (name, v) = Namespace.string_of_name name, Some (`Eq, v.Namespace.cudf)

  let install t name = 
    let l_index = Path.index_opam_list t.home in
    match find_from_name name l_index with
      | None -> 
          let ok, t = confirm t (Printf.sprintf "Package \"%s\" not found. An update of package will be performed."
                                   (Namespace.string_user_of_name name)) in
            if ok then
              update t
            else
              t
      | Some v -> 
          resolve t l_index { Solver.wish_install = [ vpkg_of_nv (name, V_set.max_elt v) ]
                            ; wish_remove = [] 
                            ; wish_upgrade = [] }

  let remove t name = 
    match
      match BatList.Exceptionless.assoc name (F_installed.find t.home (Path.installed t.home)) with
        | None -> 
          let ok, t = confirm t (Printf.sprintf "Package \"%s\" not found. We will call the solver to see its output."
                                   (Namespace.string_user_of_name name)) in
          if ok then
            Some (t, None)
          else
            None
        | Some v -> Some (t, Some (`Eq, v.Namespace.cudf))
    with
      | Some (t, o_v) -> 
        let l_index = Path.index_opam_list t.home in
        resolve t l_index { Solver.wish_install = []
                          ; wish_remove = [ Namespace.string_of_name name, o_v ]
                          ; wish_upgrade = [] }
      | None -> t    

  let upgrade t =
      resolve t (Path.index_opam_list t.home) 
        { Solver.wish_install = [] ; wish_remove = [] ; wish_upgrade = BatList.map vpkg_of_nv (F_installed.find t.home (Path.installed t.home)) }
    
  let upload t s_filename = 
    let filename = Path.package t.home s_filename in
    let t, o =
      let f msg v = 
        let ok, t = confirm t (Printf.sprintf "Path \"%s\" %s. It will be uploaded anyway." s_filename msg) in
        if ok then
          t, Some v
        else
          t, None in
      match Path.find t.home filename with
        | Path.File binary -> t, Some (Tar_gz binary)
        | Path.Directory _ -> f "is a directory" (Path.raw_targz filename)
        | Path.Not_exists -> f "has not been found" Empty in

    match o with
      | Some v ->
        { t with server = 
            Server.newArchive t.server (Server.getOpam t.server (Path.nv_of_extension Namespace.default_version (Path.basename filename))) v }
      | None -> t

  type config_request = Dir
  let config t Dir name =     
    match find_from_name name (Path.index_opam_list t.home) with
      | None -> 
        let ok, t = confirm t (Printf.sprintf "Package \"%s\" not found. An update of package will be performed."
                                 (Namespace.string_user_of_name name)) in
        if ok then
          update t
        else
          t
      | Some _ -> 
        
        { t with stdout = 
            P.printf t.stdout "-I %s" 
              (match Path.ocaml_options_of_library t.home name with
                | I s -> s) }
end

module Solver
  (F_cudf : File.CUDF)
  : SOLVER = 
struct

  type 'a request =
      { wish_install : 'a list
      ; wish_remove : 'a list
      ; wish_upgrade : 'a list }

  type ('a, 'b) action = 
    | To_change of 'a 
    | To_delete of 'b
    | To_recompile of 'b

  type 'a parallel = P of 'a list

  type 'a solution = 
      ( 'a (* old *) installed_status * 'a (* new *)
      , 'a (* old *) )
        action parallel list

  let solution_map f = 
    BatList.map (function P l -> P (BatList.map (function
      | To_change (o_p, p) -> To_change ((match o_p with
          |  Was_installed p -> Was_installed (f p)
          | Was_not_installed -> Was_not_installed), f p)
      | To_delete p -> To_delete (f p)
      | To_recompile p -> To_recompile (f p)) l))

  let solution_print f = 
    BatList.print ~first:"" ~last:"" ~sep:", " 
      (fun oc (P l) -> 
        BatList.print ~first:"" ~last:"" ~sep:", " 
          (fun oc act -> 
            let f_act s l_p = 
              begin
                BatString.print oc (Printf.sprintf "%s : " s);
                BatList.print f oc l_p;
              end in
            match act with
              | To_change (o_v_old, p_new) -> 
                f_act "change"
                  (match o_v_old with
                    | Was_not_installed -> [ p_new ]
                    | Was_installed p_old -> [ p_old ; p_new ])
              | To_recompile _ -> ()
              | To_delete v -> f_act "remove" [v]) oc l)

  module type CUDFDIFF = 
  sig
    val resolve_diff : Cudf.package list -> Cudf_types.vpkg request ->
      (Cudf.package installed_status * Cudf.package, Cudf.package) action list option

    val resolve_summary : Cudf.package list -> Cudf_types.vpkg request ->
      ( Cudf.package list
      * (Cudf.package * Cudf.package) list
      * (Cudf.package * Cudf.package) list
      * Cudf.package list ) option
  end

  module CudfDiff : CUDFDIFF =
  struct
    module type CUDFDIFF =
    sig
      type solution =
          { installed : Common.CudfAdd.Cudf_set.t
          ; removed : Common.CudfAdd.Cudf_set.t }
      val diff : Cudf.universe -> Cudf.universe -> (Common.CudfAdd.StringSet.elt, solution) ExtLib.Hashtbl.t
      val summary : Cudf.universe -> (Common.CudfAdd.StringSet.elt, solution) ExtLib.Hashtbl.t ->
        Cudf.package list * (Cudf.package * Cudf.package) list * (Cudf.package * Cudf.package) list * Cudf.package list
    end
      
    module CudfDiff : CUDFDIFF = 
    struct
      (**************************************************************************************)
      (*  Copyright (C) 2010 Pietro Abate <pietro.abate@pps.jussieu.fr>                     *)
      (*  Copyright (C) 2010 Mancoosi Project                                               *)
      (*                                                                                    *)
      (*  This library is free software: you can redistribute it and/or modify              *)
      (*  it under the terms of the GNU Lesser General Public License as                    *)
      (*  published by the Free Software Foundation, either version 3 of the                *)
      (*  License, or (at your option) any later version.  A special linking                *)
      (*  exception to the GNU Lesser General Public License applies to this                *)
      (*  library, see the COPYING file for more information.                               *)
      (**************************************************************************************)


      open ExtLib
      open Common

      module Cudf_set = CudfAdd.Cudf_set
      module StringSet = CudfAdd.StringSet

      type solution = {
        installed : Cudf_set.t ;
        removed : Cudf_set.t ;
      }

      (* the 'package' is always taken from the universe *)
      let to_set univ l =
        List.fold_left (fun s p ->
          let q = Cudf.lookup_package univ (p.Cudf.package,p.Cudf.version) in
          Cudf_set.add q s
        ) Cudf_set.empty l
      ;;

      (* for each pkgname I've the list of all versions that were installed or removed *)
      let diff univ sol =
        let pkgnames = CudfAdd.pkgnames univ in
        let h = Hashtbl.create (StringSet.cardinal pkgnames) in
        StringSet.iter (fun pkgname ->
          let were_installed = to_set univ (Cudf.get_installed univ pkgname) in
          let are_installed = to_set univ (Cudf.get_installed sol pkgname) in
          let r = Cudf_set.diff were_installed are_installed in
          let i = Cudf_set.diff are_installed were_installed in
          let s = { removed = r ; installed = i } in
          Hashtbl.add h pkgname s
        ) pkgnames ;
        h

      (* 
         [all] : all versions of a package in the universe . 
         [s] : the set of version for version of a package in a solution 
         returns a list that contains for each version its status : installed, 
         removed, upgraded, etc
      *)
      type summary_t = {
        mutable i : Cudf.package list; (* installed *)
        mutable r : Cudf.package list; (* removed *)
        mutable u : (Cudf.package * Cudf.package) option ; (* upgraded *)
        mutable d : (Cudf.package * Cudf.package) option ; (* downgraded *)
        mutable nu : Cudf.package list; (* not upgraded *)
      }

      (* for one package *)
      let default_summary () = { u = None; d = None ; i = [] ; r = [] ; nu = [] }

      let uniqueversion all s =
        let l = default_summary () in
        let i = Cudf_set.filter (fun pkg -> pkg.Cudf.installed) all in
        if (Cudf_set.cardinal i <= 1) && ((Cudf_set.cardinal s.installed) <= 1) then
          begin
            if (Cudf_set.cardinal s.installed) = 1 then begin
              if (Cudf_set.cardinal i) = 1 then begin
                let np = Cudf_set.choose i in
                let op = Cudf_set.choose s.installed in
                if np.Cudf.version < op.Cudf.version
                then l.u <- Some(np,op)
                else l.d <- Some(op,np)
              end
              else
                l.i <- Cudf_set.elements s.installed;
            end else
              if not (Cudf_set.is_empty s.removed) then
                l.r <- Cudf_set.elements s.removed;
          end
        else begin
          if not (Cudf_set.is_empty s.removed) then
            l.r <- Cudf_set.elements s.removed;
          if not (Cudf_set.is_empty s.installed) then
            l.i <- Cudf_set.elements s.installed;
        end;
        l
      ;;

      let summary univ diff =
        let i = ref [] in
        let u = ref [] in
        let d = ref [] in
        let r = ref [] in
        let names = CudfAdd.pkgnames univ in
        StringSet.iter (fun pkgname ->
          let all = CudfAdd.to_set (Cudf.lookup_packages univ pkgname) in
          let s = Hashtbl.find diff pkgname in
          let l = uniqueversion all s in
          i := l.i @ !i ; 
          r := l.r @ !r ; 
          if not (Option.is_none l.u) then
            u := (Option.get l.u) :: !u;
          if not (Option.is_none l.d) then
            d := (Option.get l.d) :: !d;
        ) names;
        (!i,!u,!d,!r)
      ;;
    end

    let to_cudf_doc l_pkg req = 
      None, l_pkg, { Cudf.request_id = "" 
                   ; install = req.wish_install
                   ; remove = req.wish_remove
                   ; upgrade = req.wish_upgrade
                   ; req_extra = [] }


    let cudf_resolve l_pkg req = 
      let open Algo in
      let r = Depsolver.check_request (to_cudf_doc l_pkg req) in
      if Diagnostic.is_solution r then
        match r with
          | { Diagnostic.result = Diagnostic.Success f } -> Some (f ~all:true ())
          | _ -> assert false
      else
        None

    module Cudf_set =
    struct
      module S = Common.CudfAdd.Cudf_set

      let choose_one s = 
        match S.cardinal s with
          | 0 -> raise Not_found
          | 1 -> S.choose s
          | _ ->
            failwith "to complete ! Determine if it suffices to remove one arbitrary element from the \"removed\" class, or remove completely every element."

      include S
    end

    let resolve f_diff l_pkg_pb req = 
      BatOption.bind
        (fun l_pkg_sol -> 
          let univ_init = Cudf.load_universe l_pkg_pb in
          BatOption.bind 
            (f_diff univ_init)
            (try Some (CudfDiff.diff univ_init (Cudf.load_universe l_pkg_sol)) with Cudf.Constraint_violation _ -> None))
        (cudf_resolve l_pkg_pb req)

    let resolve_diff = 
      resolve
        (fun _ diff -> 
          match 
            Hashtbl.fold (fun pkgname s acc ->
              let add x = x :: acc in
              match 
                (try Some (Cudf_set.choose_one s.CudfDiff.removed) with Not_found -> None), 
                try Some (Cudf_set.choose s.CudfDiff.installed) with Not_found -> None
              with
                | None, Some p -> add (To_change (Was_not_installed, p))
                | Some p, None -> add (To_delete p)
                | Some p_old, Some p_new -> add (To_change (Was_installed p_old, p_new))
                | None, None -> acc) diff []
          with
            | [] -> None
            | l -> Some l)

    let resolve_summary = resolve (fun univ_init diff -> Some (CudfDiff.summary univ_init diff))
  end

  module Graph = 
  struct
    open Algo

    module PG = 
    struct
      module G = Defaultgraphs.PackageGraph.G
      let union g1 g2 =
        let g1 = G.copy g1 in
        let () = 
          begin
            G.iter_vertex (G.add_vertex g1) g2;
            G.iter_edges (G.add_edge g1) g2;
          end in
        g1
      include G
    end
    module PO = Defaultgraphs.GraphOper (PG)

    module PG_bfs = 
    struct
      include Graph.Traverse.Bfs (PG)
      let fold f acc g = 
        let rec aux acc iter = 
          match try Some (get iter, step iter) with Exit -> None with
            | None -> acc
            | Some (x, iter) -> aux (f acc x) iter in
        aux acc (start g)
    end

    module O_pkg = struct type t = Cudf.package let compare = compare end
    module PkgMap = BatMap.Make (O_pkg)
    module PkgSet = BatSet.Make (O_pkg)

    let dep_reduction v =
      let g = Defaultgraphs.PackageGraph.dependency_graph (Cudf.load_universe v) in
      let () = PO.transitive_reduction g in
      g

    let resolve l_pkg_pb req =
      [ match
      BatOption.bind 
        (let cons pkg act = Some (pkg, act) in
         fun l -> 
          let graph_installed = dep_reduction (Cudf.get_packages ~filter:(fun p -> p.Cudf.installed) (Cudf.load_universe l_pkg_pb)) in
          
          let l_del_p, l_del = 
            BatList.split
              (BatList.filter_map (function
                | To_delete pkg as act -> cons pkg act
                | _ -> None) l) in

          let map_add = 
            PkgMap.of_enum (BatList.enum (BatList.filter_map (function 
              | To_change (_, pkg) as act -> cons pkg act
              | To_delete _ -> None
              | To_recompile _ -> assert false) l)) in

          let _, l_act = 
            PG_bfs.fold
              (fun (set_recompile, l_act) pkg -> 
                let add_succ_rem pkg set act =
                  List.fold_left (fun set x -> PkgSet.add x set) (PkgSet.remove pkg set) (PG.succ graph_installed pkg), act :: l_act in
                
                match PkgMap.Exceptionless.find pkg map_add with
                  | Some act -> 
                    add_succ_rem pkg set_recompile act
                  | None ->
                    if PkgSet.mem pkg set_recompile then
                      add_succ_rem pkg set_recompile (To_recompile pkg)
                    else
                      set_recompile, l_act) (PkgSet.empty, List.rev l_del) 
              (let graph_installed = PG.copy graph_installed in
               let () = List.iter (PG.remove_vertex graph_installed) l_del_p in              
               PG.union graph_installed (dep_reduction (BatList.of_enum (PkgMap.keys map_add)))) in
          Some (List.rev l_act))
        (CudfDiff.resolve_diff l_pkg_pb req)
      with
        | None -> []
        | Some l -> BatList.map (fun x -> P [ x ]) l ]
  end

  let resolve = Graph.resolve
end

module M =
struct
  open File
  module Cudf = Cudf (Config)
  module Solv = Solver (Cudf)
  module S = Server (Config) (Cudf)
  module C = Client (Config) (Installed) (Cudf) (To_install) (Solv) (S) (P)
end

module C = M.C

open Namespace
(*
let filename_of_string s = 
  List.fold_left 
    (fun t s -> Path.concat t (B s)) 
    Path.root
    (BatString.nsplit (BatString.strip ~chars:"/" s) "/")
*)
let _ = 
  let client = C.init0 () in
  let f x = 
    let _ = Printf.printf "(* command not found *)\n%!" in
    x in
  match Array.to_list Sys.argv with
    | [] -> f client
    | _ :: l ->
      match l with
          
        | "init" :: url :: port :: _ -> C.init client (Some (Path.url url (Some (int_of_string port))))
        | "init" :: url :: _ -> C.init client (Some (Path.url url None))
        | "init" :: _ -> C.init client None
          
        | "info" :: name :: _ -> C.info client (Some (Name name))
        | "info" :: _ -> C.info client None
          
        | "config" :: name :: []
        | "config" :: _ :: name :: _ -> C.config client C.Dir (Name name)
          
        | "install" :: name :: _ -> C.install client (Name name)
          
        | "update" :: _ -> C.update client
          
        | "upgrade" :: _ -> C.upgrade client
          
        | "upload" :: s :: _ -> C.upload client s
          
        | "remove" :: name :: _ -> C.remove client (Name name)
          
        | _ -> f client<|MERGE_RESOLUTION|>--- conflicted
+++ resolved
@@ -1,647 +1,6 @@
-<<<<<<< HEAD
 open Namespace
 open Path
 open File
-=======
-module Namespace =
-struct
-  open Printf
-
-  type name = Name of Cudf_types.pkgname
-  let name_compare = compare
-
-  type version = { deb : Debian.Format822.version ; cudf : Cudf_types.version }
-  let version_compare v1 v2 = compare v1.cudf v2.cudf
-
-  let string_of_nv (Name n) version = sprintf "%s-%s" n version.deb
-  let string_of_name (Name n) = n
-  let string_user_of_name (Name n) = n
-  let string_user_of_version version = version.deb
-
-  let table = ref (Debian.Debcudf.init_tables [])
-
-  let version_of_string n version = 
-    { deb = version 
-    ; cudf = 
-        match try Some (Debian.Debcudf.get_cudf_version !table (n, version)) with Not_found -> None with
-          | Some v -> v
-          | None -> int_of_string version }
-
-  let nv_of_string s = 
-    let n, version = BatString.split s "-" in
-      Name n, version_of_string n version
-
-  let default_version = "0"
-end
-
-type name_version = Namespace.name * Namespace.version
-
-module N_map = BatMap.Make (struct open Namespace type t = name let compare = name_compare end)
-module V_set = BatSet.Make (struct open Namespace type t = version let compare = version_compare end)
-
-module NV_orderedtype = 
-struct
-  open Namespace
-  type t = name_version
-  let compare (n1, v1) (n2, v2) = 
-    let c = name_compare n1 n2 in
-      if c = 0 then
-        version_compare v1 v2
-      else
-        c
-end
-
-module NV_map = BatMap.Make (NV_orderedtype)
-module NV_set = BatSet.Make (NV_orderedtype)
-
-type 'a ocaml_options = 
-  | I of 'a
-
-type binary_data = 
-  | Binary of string (* contents *)
-  | Filename of string (* pointer to the contents *)
-
-type 'a archive = 
-  | Tar_gz of 'a
-  | Empty
-
-type basename = B of string
-
-type internal_version = Version of string
-(** Type used to represent an internal form of version, which is in particular not related to the version of a particular package *)
-
-module type PATH =
-sig
-
-  type t
-  type filename
-  type url
-
-  type 'a contents = 
-    | Directory of basename list
-    | File of 'a
-    | Not_exists
-
-  type 'a contents_rec = 
-    | R_directory of (basename * 'a contents_rec) list
-    | R_file of 'a
-    | R_filename of filename list
-
-  val init : url option (* [None] : local *) -> string (* $HOME_OPAM *) -> internal_version (* OVERSION *) -> t
-  (* $HOME_OPAM_OVERSION = $HOME_OPAM/OVERSION *)
-
-  (** definitions of some shortcuts *)
-  val root : filename (* / *)
-    (** the root of every path *)
-  val package : t -> string (* calculated from $PWD *) -> filename
-    (** path in the packager filesystem, contains the collection of libraries and programs *)
-  val lib : t -> Namespace.name -> filename (* $HOME_OPAM_OVERSION/lib/NAME *)
-    (** installed libraries for the package (at most one version installed) *)
-  val bin : t -> filename (* $HOME_OPAM_OVERSION/bin *)
-    (** contain installed binaries *)
-  val config : t -> filename (* $HOME_OPAM/config *)
-    (** main configuration file *)
-  val installed : t -> filename (* $HOME_OPAM_OVERSION/installed *)
-    (** list of installed packages with their version *)
-  val index_opam : t -> name_version option -> filename (* $HOME_OPAM/index/NAME-VERSION.opam *)
-    (** OPAM files considered for an arbitrary version and package *)
-  val index_opam_list : t -> name_version list (* [ $HOME_OPAM/index/NAME-VERSION.opam ] -> [ NAME, VERSION ] *)
-    (** list of OPAM files *)
-  val archives_targz : t -> name_version option -> filename (* $HOME_OPAM/archives/NAME-VERSION.tar.gz *)
-    (** source archives for all versions of all packages *)
-  val build : t -> name_version option -> filename (* $HOME_OPAM_OVERSION/build/NAME-VERSION *)
-    (** tempory folders used to decompress the corresponding archives *)
-  val to_install : t -> name_version -> filename (* $HOME_OPAM_OVERSION/build/NAME-VERSION/NAME.install *)
-    (** compiled files in the extracted archive to install *)
-
-  (** **)
-
-  val find : t -> filename -> binary_data contents
-    (** Retrieves the contents from the hard disk. *)
-
-  val remove : t -> filename -> t
-    (** Removes everything in [filename] if existed. *)
-
-  val add : t -> filename -> binary_data contents -> t
-    (** Removes everything in [filename] if existed, then write [contents] instead. *)
-
-  val add_rec : t -> filename -> binary_data contents_rec -> t
-    (** Removes everything in [filename] if existed, then write [contents_rec] inside [filename]. *)
-
-  val extract_targz : t -> binary_data archive -> binary_data contents_rec
-    (** Returns the same meaning as [archive] but in extracted form. *)
-
-  val raw_targz : filename -> binary_data archive
-    (** Considers the given [filename] as the contents of an [archive] already extracted. *)
-
-  val exec_buildsh : t -> name_version -> t
-    (* $HOME_OPAM/build/NAME-VERSION/build.sh *)
-    (** Executes this particularly named script. *)
-
-  val dirname : filename -> filename
-    (** see [Filename.dirname] *)
-
-  val basename : filename -> basename
-    (** see [Filename.basename] *)
-
-  val nv_of_extension : string (* version *) -> basename -> Namespace.name * Namespace.version
-    (** see [Filename.chop_extension], but in case of no extensions, it behaves as the identity function. 
-        When [basename] is not of the form "NAME-VERSION", or when we can not extract the version, [string] is returned as version. *)
-
-  val concat : filename -> basename -> filename
-    (** see [Filename.concat] *)
-
-  val file_exists : filename -> bool
-    (** see [Sys.file_exists] *)
-
-  val ocaml_options_of_library : t -> Namespace.name -> string ocaml_options 
-    (* $HOME_OPAM/lib/NAME *)
-    (** Returns the exact path to give to the OCaml compiler (ie. -I ...) *)
-
-  val url : string (* hostname *) -> int option (* port *) -> url
-  val change_url : t -> url -> t
-  val string_of_url : url -> string
-    (** in the format "HOSTNAME:PORT" *)
-  val compare_computer : t -> t -> int
-end
-
-module Path : PATH =
-struct
-  open Printf
-
-  type url = U of string
-
-  type filename = 
-    | Normalized of string
-    | Raw of string
-
-  type t = { computer : url option (* [None] : local *)
-           ; home : string
-           ; home_ocamlversion : string }
-
-  type 'a contents = 
-    | Directory of basename list
-    | File of 'a
-    | Not_exists
-
-  type 'a contents_rec = 
-    | R_directory of (basename * 'a contents_rec) list
-    | R_file of 'a
-    | R_filename of filename list
-
-  let s_of_filename = function
-    | Normalized s -> s
-    | Raw s -> s
-
-  let filename_map f = function
-    | Normalized s -> Normalized (f s)
-    | Raw s -> Raw (f s)
-
-  let normalize s = 
-    let getchdir s = 
-      let p = Unix.getcwd () in
-      let () = Unix.chdir s in
-      p in
-
-    Normalized (getchdir (getchdir s))
-
-  let home = Unix.getenv "HOME"
-  let (//) = sprintf "%s/%s"
-  let concat f (B s) = filename_map (fun filename -> filename // s) f
-  let (///) = concat
-  let init o s (Version ocamlv) = 
-    let home = home // s in
-    { computer = o ; home ; home_ocamlversion = home // ocamlv }
-
-  let root = Raw "/"
-  let package _ s = Raw (Printf.sprintf "%s" s)
-  let lib t (Namespace.Name n) = Raw (t.home_ocamlversion // "lib" // n)
-  let bin t = Raw (t.home_ocamlversion // "bin")
-
-  let mk_name_version t_home d ext n v = Raw (t_home // d // sprintf "%s%s" (Namespace.string_of_nv n v) ext)
-
-  let mk_name_version_o t_home name ext = 
-      function
-        | None -> Raw (t_home // name)
-        | Some (n, v) -> mk_name_version t_home name ext n v
-
-  let index_opam t = mk_name_version_o t.home "index" ".opam"
-  let archives_targz t = mk_name_version_o t.home "archives" ".tar.gz"
-
-  let build t = mk_name_version_o t.home_ocamlversion "build" ""
-  let installed t = Raw (t.home_ocamlversion // "installed")
-  let config t = Raw (t.home // "config")
-
-  let to_install t (n, v) = build t (Some (n, v)) /// B (Namespace.string_of_name n ^ ".install")
-
-  let url x o = U (sprintf "%s%s" x (match o with None -> "" | Some i -> sprintf ":%d" i))
-
-  let change_url t u = { t with computer = Some u }
-
-  let contents f_dir f_fic f_not_exists t f = 
-    match t.computer with 
-      | None -> 
-        let fic = s_of_filename f in
-          if Sys.file_exists fic then
-            (if Sys.is_directory fic then f_dir else f_fic) fic
-          else
-            f_not_exists
-      | Some _ -> failwith "to complete !"
-
-
-  let find = 
-    contents
-      (fun fic -> Directory (BatList.of_enum (BatEnum.map (fun s -> B s) (BatSys.files_of fic))))
-      (fun fic -> File ((*Binary (BatFile.with_file_in fic BatIO.read_all)*)Filename fic))
-      Not_exists
-
-  let nv_of_extension version (B s) = 
-    let s = 
-      match try Some (Filename.chop_extension s) with _ -> None with 
-        | Some s -> s
-        | _ -> s in
-
-    match try Some (Namespace.nv_of_string s) with _ -> None with
-      | Some nv -> nv
-      | None -> Namespace.Name s, Namespace.version_of_string s version
-
-  let file_exists f = Sys.file_exists (s_of_filename f)
-
-  let index_opam_list t =
-    BatList.map (nv_of_extension Namespace.default_version)
-      (match find t (index_opam t None) with
-        | Directory l -> l
-        | _ -> [])
-
-  let remove t f = 
-    let rec aux fic = 
-      match (Unix.lstat fic).Unix.st_kind with
-        | Unix.S_DIR -> 
-          let () = BatEnum.iter (fun f -> aux (fic // f)) (BatSys.files_of fic) in
-          Unix.rmdir fic
-        | Unix.S_REG -> Unix.unlink fic
-        | _ -> failwith "to complete !" in
-    let () = aux (s_of_filename f) in
-    t
-
-  module U = 
-  struct
-    let mkdir = 
-      let rec aux f_to = 
-        if Sys.file_exists f_to then
-          ()
-        else
-          begin
-            aux (Filename.dirname f_to);
-            Unix.mkdir f_to 0o755;
-          end in
-      aux
-
-    let link f_from f_to = 
-      let () = mkdir (Filename.dirname f_to) in
-      Unix.link f_from f_to
-  end
-
-  let add t f = function 
-      | Directory d -> failwith "to complete !"
-      | File (Binary cts) -> 
-          let () = contents (fun _ -> failwith "to complete !") Unix.unlink () t f in
-          let fic = s_of_filename f in
-          let () = BatFile.with_file_out fic (fun oc -> BatString.print oc cts) in
-          t
-      | File (Filename fic) -> 
-      let () = 
-        match (Unix.lstat fic).Unix.st_kind with
-          | Unix.S_DIR -> 
-            let () = contents (fun _ -> ()) (fun _ -> failwith "to complete !") () t f in
-            let rec aux f_from f_to = 
-              (match (Unix.lstat f_from).Unix.st_kind with
-                | Unix.S_DIR -> List.fold_left (fun _ b -> aux (f_from // b) (f_to // b)) () (BatSys.files_of f_from)
-                | Unix.S_REG -> 
-                  let () = 
-                    if Sys.file_exists f_to then
-                      Unix.unlink f_to
-                    else
-                      () in
-                  U.link f_from f_to
-                | _ -> failwith "to complete !") in
-            aux fic (s_of_filename f)
-          | _ -> Printf.kprintf failwith "to complete ! copy the given filename %s" fic in
-      t
-    | Not_exists -> t
-
-  let compare_computer t1 t2 = compare t1.computer t2.computer
-
-  let exec_buildsh t n_v = 
-    let _ = Sys.chdir (s_of_filename (build t (Some n_v))) in
-    let _ = Sys.command "build.sh" in
-      t
-  let basename s = B (Filename.basename (s_of_filename s))
-
-  let extract_targz t = function
-    | Tar_gz (Binary _) -> failwith "to complete ! check if the \"dose\" project has been configured with the correct option to extract the gzip or bz2, then use similars functions to extract" (*IO.read_all (Common.Input.open_file fic)*)
-    | Tar_gz (Filename fic) -> R_filename [Raw fic]
-    | Empty -> R_directory []
-
-  let raw_targz f = Tar_gz (Filename (s_of_filename f))
-
-  let lstat s = Unix.lstat (s_of_filename s)
-  let files_of f = BatSys.files_of (s_of_filename f)
-
-  let dirname = filename_map Filename.dirname
-
-  let add_rec t f = 
-    let () = (* check that [f] is not a file *)
-      contents
-        (fun _ -> ())
-        (fun _ -> failwith "to complete !") 
-        () t f in
-
-    let rec aux t f (* <- filename dir *) name (* name of the value that will be destructed*) = function
-      | R_directory l -> 
-        List.fold_left 
-          (let f = f /// name in
-           fun t (b, cts) -> aux t f b cts) t l
-      | R_file cts -> add t (f /// name) (File cts)
-      | R_filename l -> 
-        List.fold_left
-          (fun t fic -> 
-            aux
-              t
-              f
-              (basename fic)
-              (match (lstat fic).Unix.st_kind with
-                | Unix.S_DIR -> R_directory (BatList.map (fun f -> 
-                  let f = B f in
-                  f, R_filename [fic /// f]) (files_of fic))
-                | Unix.S_REG -> R_file (Filename (s_of_filename fic))
-                | _ -> failwith "to complete !")) t l in
-    aux t (dirname f) (basename f)
-
-  let ocaml_options_of_library t name = 
-    I (Printf.sprintf "%s" (s_of_filename (lib t name)))
-
-  let string_of_url (U s) = s
-end
-  
-module File =
-struct
-  open Namespace
-
-  module type PRINTF =
-  sig
-    type t
-    type out_channel
-
-    val init : unit -> t
-    val read_line : t -> string * t
-    val printf : t -> ('a, out_channel, t) format -> 'a
-  end
-
-  module P : PRINTF =
-  struct
-    type t = unit
-    include Pervasives
-
-    let init x = x
-    let read_line () = 
-      read_line (), ()
-    let printf () = Printf.printf
-  end
-
-  module type IO_FILE =
-  sig
-    type t
-
-    val find : Path.t -> Path.filename -> t
-    val add : Path.t -> Path.filename -> t -> Path.t
-  end
-
-  module type CONFIG =
-  sig
-    include IO_FILE
-
-    val empty_package_manager : internal_version
-    val empty_ocaml : internal_version
-    val version_of_string : string -> internal_version
-
-    (** destruct *)
-    val package_manager : t -> internal_version
-    val sources : t -> Path.url option
-    val ocaml_version : t -> internal_version
-
-
-    (** construct *)
-    val config : internal_version (* opam *) -> Path.url option -> internal_version (* ocaml *) -> t
-  end
-
-  let filter motif =
-    BatList.filter_map 
-      (fun s -> 
-        try Some (BatPair.map BatString.trim (BatString.split (BatString.trim s) motif)) with Not_found -> None)
-
-  let parse motif s = filter motif (BatString.nsplit s "\n")
-
-  let parse_colon = parse ":"
-  let parse_space = parse " "
-
-  module Config : CONFIG =
-  struct
-    type t = { version : internal_version ; sources : Path.url option ; ocaml_version : internal_version }
-
-    let empty_package_manager = Version "1"
-    let empty_ocaml = Version Sys.ocaml_version
-    let version_of_string s = Version s
-
-    let package_manager t = t.version
-    let sources t = t.sources
-    let ocaml_version t = t.ocaml_version
-    let config version sources ocaml_version = { version ; sources ; ocaml_version }
-
-    let ocamlpro_http = "opam.ocamlpro.com"
-    let ocamlpro_port = 9999
-    let empty1 = { version = Version "" ; sources = Some (Path.url ocamlpro_http (Some ocamlpro_port)) ; ocaml_version = Version Sys.ocaml_version }
-    let empty2 = { version = Version "" ; sources = None ; ocaml_version = Version Sys.ocaml_version }
-
-    let find t f = 
-      match Path.find t f with
-        | Path.File (Binary s) -> 
-            (match parse_colon s with
-               |  ("version", version)
-               :: ("sources", sources)
-               :: ("ocaml-version", ocaml_version)
-
-               :: _ -> { version = Version version
-                       ; sources = 
-                          (try Some (let hostname, port = BatString.split sources ":" in
-                                     Path.url hostname (try Some (int_of_string port) with _ -> None)) with _ -> None)
-                       ; ocaml_version = Version ocaml_version }
-               | _ -> empty1)
-        | _ -> empty2
-
-    let to_string t =
-      Printf.sprintf "
-version: %s
-sources: %s" 
-        (match t.version with Version s -> s)
-        (match t.sources with None -> Printf.sprintf "%s:%d" ocamlpro_http ocamlpro_port | Some sources -> Path.string_of_url sources)
-
-    let add t f v = Path.add t f (Path.File (Binary (to_string v)))
-  end
-
-  module type CUDF =
-  sig
-    include IO_FILE
-
-    (** destruct *)
-    val package : t -> Cudf.package
-    val description : Cudf.package -> string
-
-    (** construct *)
-    val new_package : name_version -> string (* description *) -> Cudf.package
-    val cudf : internal_version (* package manager *) -> Cudf.package -> t
-  end
-
-  module Cudf (F_config : CONFIG) : CUDF = 
-  struct
-    type package = 
-        { preamble : Cudf.preamble option
-        ; pkg : Cudf.package list
-        ; request : Cudf.request option }
-        
-    type t = 
-        { opam_version : internal_version
-        ; package : package }
-
-    let find_field key = function
-      | [x] -> (try Some (List.assoc key x.Cudf.pkg_extra) with Not_found -> None)
-      | _ -> None
-          
-    let package t = 
-      match t.package.pkg with 
-        | [ x ] -> x
-        | _ -> Cudf.default_package
-
-    let name p = match p.pkg with [x] -> x.Cudf.package | _ -> ""
-    let version p = match p.pkg with [x] -> x.Cudf.version | _ -> min_int
-
-    let s_description = "description"
-    let description p = 
-      match find_field s_description [ p ] with
-        | Some (`String s) -> s
-        | _ -> ""
-
-    let new_package (Name name, version) description = 
-      { Cudf.default_package with 
-        Cudf.package = name ;
-        Cudf.version = version.cudf ; 
-        Cudf.pkg_extra = [ s_description, `String description ] }
-
-    let cudf opam_version pkg = { opam_version ; package = { preamble = None ; pkg = [ pkg ] ; request = None } }
-
-    let empty = 
-      { opam_version = F_config.empty_package_manager
-      ; package = { preamble = None ; pkg = [] ; request = None } }
-
-    let find t f =
-      match Path.find t f with
-        | Path.File (Binary s) -> 
-          (match 
-              try
-                Some (Cudf_parser.parse (Cudf_parser.from_IO_in_channel (IO.input_string s)))
-              with _ -> None
-           with
-             | None -> empty
-             | Some (preamble, pkg, request) -> 
-               { opam_version = 
-                   (match find_field "opam_version" pkg with
-                      | Some (`String v) -> F_config.version_of_string v
-                      | _ -> empty.opam_version)
-               ; package = { preamble ; pkg ; request } })
-        | _ -> empty
-
-    let to_string t = 
-      let oc = IO.output_string () in
-      let () = 
-        begin
-          (match t.package.preamble with
-            | Some preamble -> Cudf_printer.pp_io_preamble oc preamble
-            | None -> ());
-          List.iter (Cudf_printer.pp_io_package oc) t.package.pkg;
-          (match t.package.request with
-            | Some request -> Cudf_printer.pp_io_request oc request
-            | None -> ());
-        end in
-      IO.close_out oc
-
-    let add t f v = Path.add t f (Path.File (Binary (to_string v)))
-  end
-
-  module type INSTALLED =
-  sig
-    include IO_FILE with type t = name_version list
-  end
-
-  module Installed : INSTALLED =
-  struct
-    type t = name_version list
-    let empty = []
-
-    let find t f = 
-      match Path.find t f with
-        | Path.File (Binary s) -> 
-            BatList.map (fun (name, version) -> Name name, version_of_string name version) (parse_space s)
-        | _ -> empty
-
-    let to_string = 
-      BatIO.to_string (BatList.print (fun oc (name, version) -> BatString.print oc (Printf.sprintf "%s %s" 
-                                                                                      (Namespace.string_user_of_name name) 
-                                                                                      (Namespace.string_user_of_version version)))) 
-    let add t f v = Path.add t f (Path.File (Binary (to_string v)))
-  end
-
-  type basename_last = 
-    | Suffix of string 
-        (* Designates a file which have [string] as suffix, ie. cmo, cma, cmi, cmx...
-           More generally, a file which name is "file.ssss" will have "ssss" as suffix. *)
-        (** By default, every matching value will be considered (ie. the regexp equivalent to ".*" ). *)
-    | Exact of string
-    
-  type prefix = 
-    | Absolute (** consider that the path begins at "/" *)
-    | Relative
-
-  type path = prefix * basename list * basename_last
-
-  type misc = { p_from : path ; p_to : path }
-
-  let string_of_path (pref, l, b) =
-    Printf.sprintf "(%s, %s, %s)" 
-      (match pref with Absolute -> "Absolute" | Relative -> "Relative")
-      (BatIO.to_string (BatList.print (fun oc (B b) -> BatString.print oc b)) l)
-      (match b with Suffix s -> Printf.sprintf "Suffix %s" s | Exact s -> Printf.sprintf "Exact %s" s)
-
-  module type TO_INSTALL =
-  sig
-    include IO_FILE
-
-    (** destruct *)
-    val lib : t -> path list
-    val bin : t -> path
-    val misc : t -> misc list
-
-    val path_from : misc -> path
-    val path_to : misc -> path
-    val string_of_misc : misc -> string
-
-    val filename_of_path_relative : Path.t -> Path.filename (* prefix *) -> path -> Path.filename list
-    val filename_of_path_absolute : Path.t -> path -> Path.filename list
-
-
-    (** construct *)
-  end
->>>>>>> c8a4dc46
-
 open Server
 
 type 'a installed_status =
@@ -678,120 +37,6 @@
     (** Given a description of packages, it returns a list of solution preserving the consistency of the initial description. *)
 end
 
-<<<<<<< HEAD
-=======
-module type SERVER =
-sig
-  type t
-  type opam
-  type package
-
-  val init : Path.url option -> t
-
-  val change_url : t -> Path.url -> t
-
-  val getList : t -> name_version list
-    (** Returns the list of the available versions for all
-        packages. *)
-
-  val getOpam : t -> name_version -> opam
-    (** Returns the representation of
-        the OPAM file for the corresponding package version. *)
-
-  val getArchive : t -> opam -> binary_data archive
-    (** Returns the corresponding package archive. *)
-
-  val newArchive : t -> opam -> binary_data archive -> t
-    (** Receives an upload, it contains an OPAM file and the
-        corresponding package archive. *)
-
-  val version_opam : t -> internal_version
-  val version_ocaml : t -> internal_version
-
-  val package : opam -> package option 
-    (** [None] : the [opam] associated to the [(name, version)] does not exist. 
-        Note that every [(name, version)] given by [getList] do exist. *)
-end
-
-module Server
-  (F_config : File.CONFIG)
-  (F_cudf : File.CUDF) 
-  : SERVER with type package = Cudf.package =
-struct
-  module Path_map = BatMap.Make (struct type t = Path.t let compare = Path.compare_computer end)
-
-  type t = 
-      { current_repository : Cudf.package NV_map.t
-      ; home : Path.t (* ~/.opam-server *)
-      ; all_repository : Cudf.package NV_map.t Path_map.t
-      ; version_package_manager : internal_version
-      ; version_ocaml : internal_version }
-
-  type opam = name_version * Cudf.package option
-      (* [None] : the current repository does not contain the package associated to the [name] and [version] *)
-
-  type package = Cudf.package
-
-  let read_archives home =
-    let archives = Path.archives_targz home None in
-      List.fold_left
-        (fun map x -> 
-           NV_map.add
-             (Path.nv_of_extension Namespace.default_version x) 
-             (F_cudf.package (F_cudf.find home (Path.concat archives x))) 
-             map) NV_map.empty 
-        (match Path.find home archives with
-           | Path.Directory l -> l
-           | _ -> [])
-
-  let init o = 
-    let version_ocaml = F_config.empty_ocaml in
-    let home = Path.init o ".opam-server" version_ocaml in
-    { current_repository = read_archives home
-    ; home
-    ; all_repository = Path_map.empty
-    ; version_package_manager = F_config.empty_package_manager
-    ; version_ocaml }
-
-  let change_url t url = 
-    let home = Path.change_url t.home url in
-    { t with
-        current_repository = (match Path_map.Exceptionless.find home t.all_repository with
-                                | None -> read_archives home
-                                | Some v -> v);
-        home;
-        all_repository = Path_map.add t.home t.current_repository t.all_repository }
-
-  let getList t = BatList.map fst (NV_map.bindings t.current_repository)
-  let getOpam t n_v = n_v, NV_map.Exceptionless.find n_v t.current_repository
-  let getArchive t = function
-    | _, None -> Empty
-    | n_v, Some _ -> 
-        match Path.find t.home (Path.archives_targz t.home (Some n_v)) with
-          | Path.File s -> Tar_gz s
-          | _ -> Empty
-
-  let newArchive t (n_v, o_pack) arch = 
-    let t = 
-      { t with 
-        home = 
-          Path.add 
-            t.home 
-            (Path.archives_targz t.home (Some n_v)) 
-            (match arch with 
-              | Empty -> Path.Not_exists
-              | Tar_gz s -> Path.File s) } in
-      
-    match o_pack with
-      | None -> { t with current_repository = NV_map.add n_v (F_cudf.new_package n_v "") t.current_repository }
-      | Some _ -> t
-
-  let version_opam t = t.version_package_manager
-  let version_ocaml t = t.version_ocaml
-  let package = snd
-end
-
->>>>>>> c8a4dc46
 module type CLIENT =
 sig
   type t
