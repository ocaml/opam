-include ../Makefile.config

SRC_EXTS = cppo extlib re cmdliner graph cudf dose uutf jsonm

URL_cppo = http://mjambon.com/releases/cppo/cppo-1.1.2.tar.gz
MD5_cppo = f1a551639c0c667ee8840d95ea5b2ab7

URL_extlib = https://github.com/ygrek/ocaml-extlib/archive/1.7.0.tar.gz
MD5_extlib = b50b02d9e40d35cc20c82d9c881a1bf6 

URL_re = https://github.com/ocaml/ocaml-re/archive/ocaml-re-1.5.0.tar.gz
MD5_re = 1e9bff3279648881be31e5ff96219f0a

URL_cmdliner = http://erratique.ch/software/cmdliner/releases/cmdliner-0.9.7.tbz
MD5_cmdliner = 46d7553b95f623f811df2a844fb448fb

URL_graph = http://ocamlgraph.lri.fr/download/ocamlgraph-1.8.6.tar.gz
MD5_graph = afbc24f0e0eb72c2d3eda64b68513e73

URL_cudf = https://gforge.inria.fr/frs/download.php/33593/cudf-0.7.tar.gz
MD5_cudf = 2047222fcf78278c6a24ac619fc39abb

URL_dose = https://gforge.inria.fr/frs/download.php/file/35925/dose3-5.0~rc1.tar.gz
MD5_dose = 987941da447c35515f3deb8598e48d0a

URL_uutf = http://erratique.ch/software/uutf/releases/uutf-0.9.3.tbz
MD5_uutf = 708c0421e158b390c7cc341f37b40add

URL_jsonm = http://erratique.ch/software/jsonm/releases/jsonm-0.9.1.tbz
MD5_jsonm = 631a5dabdada83236c83056f60e42685

ARCHIVES = $(foreach lib,$(SRC_EXTS),$(notdir $(URL_$(lib))))
lib_of = $(foreach lib,$(SRC_EXTS),$(if $(findstring $(1),$(URL_$(lib))),$(lib),,))

# Portable md5check
MD5CHECK = $(OCAML) ../shell/md5check.ml

lib-ext: clone build copy
	@

build: clone
	[ $(OCAMLC) = no ] || $(MAKE) -f $(OCAMLMAKEFILE) subprojs SUBTARGET=bcl
	[ $(OCAMLOPT) = no ] || $(MAKE) -f $(OCAMLMAKEFILE) subprojs SUBTARGET=ncl

all: bcl ncl

clone: $(SRC_EXTS:=.stamp) graph-workaround extlib-cppo dose-cppo
	@

archives: $(SRC_EXTS:=.download)
	@

%.download:
	[ -e  $(notdir $(URL_$*)) ] || $(FETCH) $(URL_$*)
	$(MD5CHECK) $(notdir $(URL_$*)) $(MD5_$*)

%.stamp: %.download
	mkdir -p tmp
	cd tmp && tar xf$(if $(patsubst %.tar.gz,,$(URL_$*)),j,z) ../$(notdir $(URL_$*))
	rm -rf $*
	@for ii in tmp/*; do if [ -d $${ii} ]; then mv $${ii} $*; fi; done; \
	rm -rf tmp
	@if [ -d patches/$* ]; then \
          cd $* && \
	  for p in ../patches/$*/*.patch; do \
	    patch -p1 < $$p; \
	  done; \
        fi
	@touch $@

# OCamlMakefile doesn't include stand-alone mlis in the packs...
graph-workaround:
	cp graph/src/sig.mli graph/src/sig.ml
	cp graph/src/sig_pack.mli graph/src/sig_pack.ml
	cp graph/src/dot_ast.mli graph/src/dot_ast.ml

SRC_cppo = cppo_version.ml cppo_types.ml cppo_parser.mli cppo_parser.ml cppo_lexer.ml \
					 cppo_command.ml cppo_eval.ml cppo_main.ml

make-cppo:
	echo 'let cppo_version = "$(VERSION)"' > cppo/cppo_version.ml
	ocamllex cppo/cppo_lexer.mll
	ocamlyacc cppo/cppo_parser.mly
	ocamlopt -o cppo/cppo -I cppo -dtypes unix.cmxa str.cmxa $(foreach ml,$(SRC_cppo),cppo/$(ml))

ifeq ($(OCAML_4_02),true)
CPPOVARS=-D OCAML4 -D OCAML_4_02
else
CPPOVARS=-D OCAML4
endif

extlib-cppo: make-cppo
	cppo/cppo $(CPPOVARS) extlib/src/extBytes.mlpp -o extlib/src/extBytes.ml	
	cppo/cppo $(CPPOVARS) extlib/src/extHashtbl.mlpp -o extlib/src/extHashtbl.ml
	cppo/cppo $(CPPOVARS) extlib/src/extString.mlpp -o extlib/src/extString.ml
	cppo/cppo $(CPPOVARS) extlib/src/extBuffer.mlpp -o extlib/src/extBuffer.ml

dose-cppo:
	for f in `find dose -regex ".*.mli*"`; do\
		echo "(*pp cppo/cppo -V OCAML:$(OCAMLVERSION) -D 'OCAMLGRAPHVERSION 186' *)"|cat - $$f > /tmp/out && mv /tmp/out $$f;\
	done

clean:
	rm -rf lib
	$(MAKE) -f $(OCAMLMAKEFILE) subprojs SUBTARGET=cleanup

distclean:
	rm -rf cudf extlib re graph dose cmdliner uutf jsonm
	rm -f depends.ocp
	rm -f *.tar.gz *.tbz *.stamp
	rm -f *.cm* *.o *.a *.lib
	rm -rf lib

LIB_EXTS = extlib re cmdliner graph cudf dose_common dose_versioning dose_pef dose_opam dose_algo uutf jsonm

inst_objs = cp $(1)/*.cm*i lib

copy: build
	mkdir -p lib
	cp *.cma lib || true
	cp *.cmxa lib || true
	cp *.a lib || true
	cp *.lib lib || true
	$(call inst_objs,extlib/src)
	$(call inst_objs,re/lib)
	$(call inst_objs,cmdliner/src)
	$(call inst_objs,graph/src)
	$(call inst_objs,cudf)
	$(call inst_objs,dose/algo)
	$(call inst_objs,uutf/src)
	$(call inst_objs,jsonm/src)
	$(call inst_objs,.)

# --

addmli = $(foreach ml,$(2),$(wildcard $(addsuffix .mli,$(basename $(1)/$(ml)))) $(1)/$(ml))

<<<<<<< HEAD
SRC_extlib = extBytes.ml extBuffer.ml enum.ml extHashtbl.ml extList.ml extString.ml global.ml install.ml	\
=======
SRC_extlib = enum.ml extHashtbl.ml extList.ml extString.ml global.ml \
>>>>>>> 0dd83aa4
IO.ml option.ml pMap.ml refList.ml std.ml uChar.ml unzip.ml uTF8.ml optParse.ml	\
dynArray.ml dllist.ml bitSet.ml base64.ml extArray.ml extLib.ml

define PROJ_extlib
  SOURCES = $(call addmli,extlib/src,$(SRC_extlib))
  RESULT = extlib
  # Don't omit !! it leaks between subprojs...
  LIB_PACK_NAME =
endef
export PROJ_extlib

SRC_re = re_cset.ml re_automata.ml re.ml re_perl.ml re_pcre.ml re_emacs.ml \
re_glob.ml re_str.ml

define PROJ_re
  SOURCES = $(call addmli,re/lib,$(SRC_re))
  RESULT = re
  LIB_PACK_NAME =
endef
export PROJ_re

SRC_cmdliner = cmdliner.ml

define PROJ_cmdliner
  SOURCES = $(call addmli,cmdliner/src,$(SRC_cmdliner))
  RESULT = cmdliner
  LIB_PACK_NAME =
endef
export PROJ_cmdliner

SRC_graph_lib = bitv.ml heap.ml unionfind.ml
SRC_graph = sig_pack.ml sig.ml dot_ast.ml builder.ml classic.ml contraction.ml	\
delaunay.ml dominator.ml dot_parser.mly fixpoint.ml gmap.ml gml.mll graphml.ml	\
graphviz.ml leaderlist.ml oper.ml rand.ml strat.ml traverse.ml util.ml		\
version.ml kruskal.ml flow.ml dot_lexer.mll components.ml coloring.ml blocks.ml	\
dot.ml imperative.ml merge.ml minsep.ml persistent.ml nonnegative.ml path.ml	\
topological.ml pack.ml mcs_m.ml cliquetree.ml md.ml

define PROJ_graph
  SOURCES = $(call addmli,graph/lib,$(SRC_graph_lib)) $(call addmli,graph/src,$(SRC_graph))
  RESULT = graph
  LIB_PACK_NAME = graph
endef
export PROJ_graph

SRC_cudf = cudf_types.ml cudf_type_parser.mly cudf_type_lexer.mll cudf_conf.ml	\
cudf_822_parser.mly cudf_822_lexer.mll cudf_types_pp.ml \
cudf.ml cudf_checker.ml cudf_parser.mly cudf_printer.ml \
cudf_c.ml

define PROJ_cudf
  SOURCES = $(call addmli,cudf,$(SRC_cudf))
  RESULT = cudf
  LIB_PACK_NAME =
  INCDIRS = extlib/src
endef
export PROJ_cudf

SRC_dose_common = shell_lexer.mll util.ml url.ml input.ml\
									format822.ml format822_parser.mly format822_lexer.mll \
									criteria_parser.mly criteria_lexer.mll criteria_types.ml criteria.ml\
									edosSolver.ml cudfSolver.ml	cudfAdd.ml cudfDiff.ml

define PROJ_dose_common
  SOURCES = $(call addmli,dose/common,$(SRC_dose_common))
  RESULT = dose_common
  LIB_PACK_NAME = common
  INCDIRS = extlib/src cudf re/lib
endef
export PROJ_dose_common

SRC_dose_versioning = debian.ml semverNode.ml semver.ml utils.ml

define PROJ_dose_versioning
  SOURCES = $(call addmli,dose/versioning,$(SRC_dose_versioning))
  RESULT = dose_versioning
  LIB_PACK_NAME = versioning
  INCDIRS = extlib/src cudf re/lib
endef
export PROJ_dose_versioning

SRC_dose_pef = packages_types.ml packages_parser.mly packages_lexer.mll printer.ml packages.ml \
							 pefcudf.ml 

#SOURCES = $(SRC_dose_pef)

define PROJ_dose_pef
  SOURCES = $(call addmli,dose/pef,$(SRC_dose_pef))
  RESULT = dose_pef
  LIB_PACK_NAME = pef
  INCDIRS = extlib/src cudf re/lib
endef
export PROJ_dose_pef

SRC_dose_opam = opamcudf.ml packages.ml

define PROJ_dose_opam
  SOURCES = $(call addmli,dose/opam,$(SRC_dose_opam))
  RESULT = dose_opam
  LIB_PACK_NAME = opam
  INCDIRS = extlib/src cudf re/lib
endef
export PROJ_dose_opam

SRC_dose_algo = defaultgraphs.ml diagnostic.ml dominators.ml flatten.ml \
								statistics.ml depsolver_int.ml depsolver.ml strongconflicts_int.ml\
								strongconflicts.ml strongdeps.ml

define PROJ_dose_algo
  SOURCES = $(call addmli,dose/algo,$(SRC_dose_algo))
  RESULT = dose_algo
  LIB_PACK_NAME = algo
  INCDIRS = extlib/src graph/src cudf
endef
export PROJ_dose_algo

define PROJ_uutf
  SOURCES = $(call addmli,uutf/src,uutf.ml)
  RESULT = uutf
  LIB_PACK_NAME =
endef
export PROJ_uutf

define PROJ_jsonm
  SOURCES = $(call addmli,jsonm/src,jsonm.ml)
  RESULT = jsonm
  LIB_PACK_NAME =
  INCDIRS = uutf/src
endef
export PROJ_jsonm

# --

ifndef SUBROJS
  export SUBPROJS = $(LIB_EXTS)
endif


%:
	$(MAKE) -f $(OCAMLMAKEFILE) subprojs SUBTARGET=$@

OCAMLMAKEFILE = ../OCamlMakefile
export OCAMLMAKEFILE<|MERGE_RESOLUTION|>--- conflicted
+++ resolved
@@ -135,11 +135,7 @@
 
 addmli = $(foreach ml,$(2),$(wildcard $(addsuffix .mli,$(basename $(1)/$(ml)))) $(1)/$(ml))
 
-<<<<<<< HEAD
 SRC_extlib = extBytes.ml extBuffer.ml enum.ml extHashtbl.ml extList.ml extString.ml global.ml install.ml	\
-=======
-SRC_extlib = enum.ml extHashtbl.ml extList.ml extString.ml global.ml \
->>>>>>> 0dd83aa4
 IO.ml option.ml pMap.ml refList.ml std.ml uChar.ml unzip.ml uTF8.ml optParse.ml	\
 dynArray.ml dllist.ml bitSet.ml base64.ml extArray.ml extLib.ml
 
