# never use /tmp
# should be absolute
TEST_DIR=/tmp
OPAM_ROOT = $(TEST_DIR)/OPAM.ROOT
OPAM_REPO = $(TEST_DIR)/OPAM.REPO
BIN       = $(TEST_DIR)/OPAM.BIN
REPO      = test
REPOKIND ?= rsync

# To test OPAM server repositories
OPAM_SERVER_ROOT = $(TEST_DIR)/OPAM.SERVER
OPAM_SERVER      = 127.0.0.1

# To test GIT repo
OPAM_GIT = $(TEST_DIR)/OPAM.GIT

BINARIES  = opam opam-server \
	    opam-rsync-init opam-rsync-update opam-rsync-download opam-rsync-upload \
	    opam-server-init opam-server-update opam-server-download opam-server-upload \
	    opam-git-init opam-git-update opam-git-download opam-git-upload
PACKAGES  = P1-1 P1-2 P2 P3 P4

# opam in the path should not be a requirement
ENV  = OCAMLRUNPARAM=b OPAMDEBUG=1 OPAM_ROOT=$(OPAM_ROOT) PATH=$(BIN):$(PATH)
OPAM = $(ENV) opam --root $(OPAM_ROOT)

BINARIES_ = $(BINARIES:%=$(BIN)/%)
BUILDS    = $(foreach bin, $(BINARIES), ../_obuild/$(bin)/$(bin).asm)
ARCHIVES  = $(PACKAGES:%=packages/%.tar.gz)

.PHONY: fresh init upload list install upload-new upgrade downgrade remove switch

all:
	$(MAKE) fresh && \
	$(MAKE) $(BINARIES_) && \
	$(MAKE) init && \
	$(MAKE) list && \
	$(MAKE) upload && \
	$(MAKE) install-remove && \
	$(MAKE) list && \
	$(MAKE) install && \
	$(MAKE) list && \
	$(MAKE) upload-new && \
	$(MAKE) list && \
	$(MAKE) upgrade && \
	$(MAKE) list && \
	$(MAKE) downgrade && \
<<<<<<< HEAD
	$(MAKE) list
=======
	$(MAKE) list 
>>>>>>> 146a38d5

server:
	$(MAKE) fresh
	$(MAKE) binaries
	rm -rf $(OPAM_SERVER_ROOT)
	($(ENV) opam-server --root $(OPAM_SERVER_ROOT) & \
	(sleep 1 && $(MAKE) REPOKIND=server OPAM_REPO=$(OPAM_SERVER) all \
	  && killall opam-server || killall opam-server))

git:
	$(MAKE) REPOKIND=git all

$(BINARIES_): $(BUILDS)
	mkdir -p $(BIN)
	for bin in $(BINARIES); do \
	  cp ../_obuild/$$bin/$$bin.asm $(BIN)/$$bin ; \
	done

init:
ifeq ($(REPOKIND),rsync)
	mkdir -p $(OPAM_REPO)
	mkdir $(OPAM_REPO)/opam
	mkdir $(OPAM_REPO)/descr
	mkdir $(OPAM_REPO)/archive
endif
ifeq ($(REPOKIND), git)
	rm -rf $(OPAM_REPO)
	mkdir -p $(OPAM_REPO)
	mkdir $(OPAM_REPO)/opam
	mkdir $(OPAM_REPO)/descr
	mkdir $(OPAM_REPO)/url
	cd $(OPAM_REPO) && git init && \
	  touch README && git add README && \
	  git commit -a -m "Initial commit"
endif
	$(OPAM) init $(REPO) $(OPAM_REPO) --kind $(REPOKIND)

upload: $(ARCHIVES)
ifeq ($(REPOKIND), git)
	cp packages/P1-1.opam     $(OPAM_REPO)/opam/P1.1.opam
	cp packages/P1-1/README   $(OPAM_REPO)/descr/P1.1
	echo '$(OPAM_GIT)/P1-1' > $(OPAM_REPO)/url/P1.1
	cd $(OPAM_REPO) && git add * && git commit -a -m "Adding P1"
	cp packages/P2/README     $(OPAM_REPO)/descr/P2.1
	cp packages/P2.opam       $(OPAM_REPO)/opam/P2.1.opam
	echo '$(OPAM_GIT)/P2'   > $(OPAM_REPO)/url/P2.1
	cd $(OPAM_REPO) && git add * && git commit -a -m "Adding P2"
	cp packages/P3.opam       $(OPAM_REPO)/opam/P3.1~weird-version.test.opam
	cp packages/P3/README     $(OPAM_REPO)/descr/P3.1~weird-version.test
	echo '$(OPAM_GIT)/P3'   > $(OPAM_REPO)/url/P3.1~weird-version.test
	cd $(OPAM_REPO) && git add * && git commit -a -m "Adding P3"
	cp packages/P4-1.opam     $(OPAM_REPO)/opam/P4.1.opam
	cp packages/P4/README     $(OPAM_REPO)/descr/P4.1
	echo '$(OPAM_GIT)/P4'   > $(OPAM_REPO)/url/P4.1
	cd $(OPAM_REPO) && git add * && git commit -a -m "Adding P4"
	rm -rf $(OPAM_GIT) && mkdir -p $(OPAM_GIT)
	mkdir $(OPAM_GIT)/P1-1 && cp packages/P1-1/* $(OPAM_GIT)/P1-1/
	mkdir $(OPAM_GIT)/P2   && cp packages/P2/*   $(OPAM_GIT)/P2/
	mkdir $(OPAM_GIT)/P3   && cp packages/P3/*   $(OPAM_GIT)/P3/
	mkdir $(OPAM_GIT)/P4   && cp packages/P4/*   $(OPAM_GIT)/P4/
	cd $(OPAM_GIT)/P1-1 && git init && git add * && git commit -a -m "initial commit"
	cd $(OPAM_GIT)/P2   && git init && git add * && git commit -a -m "initial commit"
	cd $(OPAM_GIT)/P3   && git init && git add * && git commit -a -m "initial commit"
	cd $(OPAM_GIT)/P4   && git init && git add * && git commit -a -m "initial commit"
else
	cd packages && \
	$(OPAM) upload -opam P1-1.opam -descr P1-1/README -archive P1-1.tar.gz -repo $(REPO)
	cd packages && \
	$(OPAM) upload -opam P2.opam -descr P2/README -archive P2.tar.gz -repo $(REPO)
	cd packages && \
	$(OPAM) upload -opam P3.opam -descr P3/README -archive P3.tar.gz -repo $(REPO)
	cd packages && \
	$(OPAM) upload -opam P4-1.opam -descr P4/README -archive P4.tar.gz -repo $(REPO)
endif
	$(OPAM) update # update the list of available packages with the one being updated

list:
	$(OPAM) list

install-remove:
	cd packages && $(OPAM) install P1
	cd packages && $(OPAM) remove P1

install:
	$(OPAM) install P1 && \
	$(OPAM) install P2 && \
	$(OPAM) install P3 && \
	$(OPAM) install P4

upload-new:
ifeq ($(REPOKIND), git)
	echo "(* new line *)" >> $(OPAM_GIT)/P1-1/p1.ml
	cd $(OPAM_GIT)/P1-1 && git commit -a -m "a small change"
	cp packages/P4-2.opam   $(OPAM_REPO)/opam/P4.2.opam
	cp packages/P4/README   $(OPAM_REPO)/descr/P4.2
	echo '$(OPAM_GIT)/P4' > $(OPAM_REPO)/url/P4.2
	cp packages/P4-3.opam   $(OPAM_REPO)/opam/P4.3.opam
	cp packages/P4/README   $(OPAM_REPO)/descr/P4.3
	echo '$(OPAM_GIT)/P4' > $(OPAM_REPO)/url/P4.3
	cd $(OPAM_REPO) && git add * && git commit -a -m "Adding P4.2 and P4.3"
else
	cd packages && \
	$(OPAM) upload -opam P1-2.opam -descr P1-2/README -archive P1-2.tar.gz -repo $(REPO)
	cd packages && \
	$(OPAM) upload -opam P4-2.opam -descr P4/README -archive P4.tar.gz -repo $(REPO)
	cd packages && \
	$(OPAM) upload -opam P4-3.opam -descr P4/README -archive P4.tar.gz -repo $(REPO)
endif
	$(OPAM) update # update the list of available packages with the one being updated

upgrade:
	$(OPAM) upgrade

downgrade:
	$(OPAM) install P4.2

switch:
	mkdir -p /tmp/opam-archives && wget -P /tmp/opam-archives -qN http://caml.inria.fr/pub/distrib/ocaml-3.11/ocaml-3.11.2.tar.gz
	mkdir -p $(OPAM_ROOT)/compilers
	cp packages/3.11.2.comp $(OPAM_ROOT)/compilers
	$(OPAM) switch 3.11.2

packages/%.tar.gz: packages/% packages/%/*
	cd packages && tar cz $* > $*.tar.gz

clean:
	rm -f $(ARCHIVES)

fresh:
	rm -rf $(OPAM_ROOT) $(OPAM_REPO) $(BIN)<|MERGE_RESOLUTION|>--- conflicted
+++ resolved
@@ -45,11 +45,7 @@
 	$(MAKE) upgrade && \
 	$(MAKE) list && \
 	$(MAKE) downgrade && \
-<<<<<<< HEAD
-	$(MAKE) list
-=======
 	$(MAKE) list 
->>>>>>> 146a38d5
 
 server:
 	$(MAKE) fresh
