--- conflicted
+++ resolved
@@ -14,11 +14,7 @@
 
 .PHONY: all upload
 
-<<<<<<< HEAD
-all: fresh init upload list install upload-new upgrade ocpbuild
-=======
-all: fresh init upload list install upload-new upgrade downgrade
->>>>>>> bac61a01
+all: fresh init upload list install upload-new upgrade downgrade ocpbuild
 	@
 
 $(BIN)/ocp-get: ../ocp-get
