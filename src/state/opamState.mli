(**************************************************************************)
(*                                                                        *)
(*    Copyright 2012-2015 OCamlPro                                        *)
(*    Copyright 2012 INRIA                                                *)
(*                                                                        *)
(*  All rights reserved.This file is distributed under the terms of the   *)
(*  GNU Lesser General Public License version 3.0 with linking            *)
(*  exception.                                                            *)
(*                                                                        *)
(*  OPAM is distributed in the hope that it will be useful, but WITHOUT   *)
(*  ANY WARRANTY; without even the implied warranty of MERCHANTABILITY    *)
(*  or FITNESS FOR A PARTICULAR PURPOSE.See the GNU General Public        *)
(*  License for more details.                                             *)
(*                                                                        *)
(**************************************************************************)

(** OPAM client state *)

open OpamTypes

(** Client state *)
module Types: sig

  type switch_state = {
    switch: switch;
    (** The switch name *)

    compiler: compiler;
    (** The compiler name (corresponding to a .comp file) *)

    compiler_version: compiler_version Lazy.t;
    (** The version of the compiler *)

    switch_config: OpamFile.Dot_config.t;
    (** The contents of the global configuration file for this switch *)

    packages: package_set;
    (** The list of packages *)

    available_packages: package_set Lazy.t;
    (** The list of packages, keeping the one available for the
        compiler version *)

    pinned: OpamFile.Pinned.t;
    (** The list of pinned packages *)

    installed: OpamFile.Installed.t;
    (** The list of installed packages *)

    installed_roots: OpamFile.Installed_roots.t;
    (** The list of packages explicitly installed by the user *)

    reinstall: OpamFile.Reinstall.t;
    (** The list of packages which needs to be reinsalled *)
  }

  type t = {
    partial: bool;
    root: OpamPath.t;
    (** The global OPAM root path *)

    config: OpamFile.Config.t;
    (** The main configuration file *)

    aliases: OpamFile.Aliases.t;
    (** The association list between switch and compiler *)

    repositories: OpamFile.Repo_config.t repository_name_map;
    (** The list of repositories *)

    compilers: compiler_set;
    (** The list of compiler available to install *)

    package_index: OpamFile.Package_index.t;
    (** Package index *)

    compiler_index: OpamFile.Compiler_index.t;
    (** Compiler index *)

<<<<<<< HEAD
    compiler_packages: package_set;
    (** The packages that form the base of the current compiler *)

    switch_config: OpamFile.Dot_config.t;
    (** The contents of the global configuration file for this
        switch *)
=======
    switches : switch_state OpamSwitch.Map.t;
    (** Map of all available switches *)
>>>>>>> 0695ee14

    opams: OpamFile.OPAM.t package_map;
    (** The list of OPAM files (excluding the ones that exist purely as overlays) *)

<<<<<<< HEAD
    packages: package_set;
    (** The list of packages *)

    available_packages: package_set Lazy.t;
    (** The list of packages, keeping the one available for the
        current compiler version *)

    pinned: pin_option name_map;
    (** The list of pinned packages *)

    installed: package_set;
    (** The list of installed packages *)

    installed_roots: package_set;
    (** The list of packages explicitly installed by the user *)

    reinstall: package_set;
    (** The list of packages which needs to be reinsalled *)
=======
    switch_current: switch;
    (** The current active switch *)

>>>>>>> 0695ee14
  }

  val get_switch : t -> switch -> switch_state

end

type state = Types.t

(** Caching of repository loading (marshall of all parsed opam files) *)
module Cache: sig
  val save: state -> unit
  val load: dirname -> OpamFile.OPAM.t package_map option
  val remove: unit -> unit
end

(** Load the client state. The string argument is to identify to call
    site. *)
val load_state: ?save_cache:bool -> string -> switch -> state

val dump_state: state -> out_channel -> unit
val pef_state : OpamFormula.atom OpamTypes.request -> state -> Opam.Packages.request * Opam.Packages.package list

(** Adjust the switch, compiler and switch_config in a partial state *)
val with_switch: switch -> state -> state

(** Returns [true] if the current switch of the state is the one set in
    ~/.opam/config, [false] otherwise *)
val is_switch_globally_set: state -> bool

(** Load state associated to env variables. All other fields are left empty. *)
val load_env_state: string -> switch -> state

(** The package switch state as stored in ~/.opam/<switch>/state *)
val switch_state: state -> OpamFile.State.t

(** Writes the ~/.opam/<switch>/state file corresponding to the current state
    (installed, pinned packages, etc.). Does nothing in dryrun mode *)
val write_switch_state: state -> unit

(** Create a universe from the current state *)
val universe: ?orphans:package_set -> state -> user_action -> universe

(** {2 Environment} *)

(** Get the current environment with OPAM specific additions. If [force_path],
    the PATH is modified to ensure opam dirs are leading. *)
val get_full_env: force_path:bool -> ?opam:OpamFile.OPAM.t -> state -> env

(** Get only environment modified by OPAM. If [force_path], the PATH is modified
    to ensure opam dirs are leading. *)
val get_opam_env: force_path:bool -> state -> env

(** Update an environment. *)
val add_to_env: state -> ?opam:OpamFile.OPAM.t -> env ->
  ?variables:(variable_contents option) OpamVariable.Map.t ->
  env_update list -> env

(** Check if the shell environment is in sync with the current OPAM switch *)
val up_to_date_env: state -> bool

(** The shell command to run by the user to set his OPAM environement ([eval
    `opam config env`]) *)
val eval_string: state -> string

(** Print a warning if the environment is not set-up properly.
    (General message) *)
val check_and_print_env_warning: state -> unit

(** Print a warning if the environment is not set-up properly, and advises to
    update user's file depending on what has already been done automatically
    according to [user_config] *)
val print_env_warning_at_init: state -> user_config -> unit

(** {2 Initialisation} *)

(** Update the global and user configuration by asking some questions. *)
val update_setup_interactive: state -> shell -> filename -> bool

(** Display the global and user configuration for OPAM. *)
val display_setup: state -> shell -> filename -> unit

(** Update the user configuration. *)
val update_setup: state -> user_config option -> global_config option -> unit

(** Update scripts in ~/.opam/opam-init (subset of [update_setup]) *)
val update_init_scripts: state -> global:(global_config option) -> unit

(** {2 Filters} *)

(** Lists of available variables and their description *)
val global_variable_names: (string * string) list
val package_variable_names: (string * string) list

val compute_env_updates: state -> env_update list

(** Check for user-defined variable overwrite. *)
val get_env_var: full_variable -> variable_contents option

(** The main Filter.env value to be used to resolve variables in filters *)
val filter_env:
  ?opam:OpamFile.OPAM.t ->
  ?local_variables:((variable_contents option) OpamVariable.Map.t) ->
  state -> full_variable -> variable_contents option

(** [contents_of_variable t v] resolves the variable [v] using the
    (lazy) state [t]. First check in the environment for overwrites,
    then use an heuristic to avoid read the global state and then use
    {!filter_env}. Return ["#undefined"] if [v] is not defined.*)
val contents_of_variable: state Lazy.t -> full_variable -> variable_contents

(** {2 Helpers} *)

(** Return the OPAM file for the given package *)
val opam: state -> package -> OpamFile.OPAM.t

(** Return the OPAM file for the given package *)
val opam_opt: state -> package -> OpamFile.OPAM.t option

(** Return the URL file for the given package *)
val url: state -> package -> OpamFile.URL.t option

(** Return the Descr file for the given package *)
val descr: state -> package -> OpamFile.Descr.t

(** Return the Descr file for the given package *)
val descr_opt: state -> package -> OpamFile.Descr.t option

(** Return the files/ directory overlay for the given package *)
val files: state -> package -> dirname option

(** Return the compiler description *)
val compiler_comp: state -> compiler -> OpamFile.Comp.t

(** {2 Repositories} *)

(** Pretty print a map of repositories *)
val string_of_repositories: OpamFile.Repo_config.t repository_name_map -> string

(** Builds a map which says in which repository the latest metadata
    for a given package are. The function respect the bustom
    priorities given by the order of [priorities]. *)
val package_index: state -> (repository_name * string option) package_map

(** Build a map which says in which repository the latest metadata for
    a given compiler is. *)
val compiler_index: state -> (repository_name * string option) compiler_map

(** Sort repositories by priority. *)
val sorted_repositories: state -> repository list

(** Check whether a repository exists. *)
val mem_repository: state -> repository_name -> bool

(** Find a given repostiory. Exit the program if no such repository name exists. *)
val find_repository: state -> repository_name -> repository

(** Find a given repostiory. *)
val find_repository_opt: state -> repository_name -> repository option

(** Check the redirections. *)
val redirect: state -> repository -> (repository * filter option) option

(** {2 Compilers} *)

(** (Re-)install the configuration for a given root and switch *)
val install_global_config: dirname -> switch -> OpamFile.Dot_config.t

(** Install the given compiler *)
val install_compiler: state -> quiet:bool -> switch -> compiler -> unit

(** Write the right compiler switch in ~/.opam/config *)
val update_switch_config: state -> switch -> state

(** Is a compiler installed ? *)
val is_compiler_installed: state -> compiler -> bool

(** Is a switch installed ? *)
val is_switch_installed: state -> switch -> bool

(** Global compiler state *)
val compiler_state: state -> checksums compiler_map

(** Repository state *)
val compiler_repository_state: state -> checksums compiler_map

(** Return the active repository for a given compiler *)
val repository_and_prefix_of_compiler:
  state -> compiler -> (repository * string option) option

(** {2 Packages} *)

(** Check whether a package name is installed *)
val is_name_installed: state -> name -> bool

(** Return whether a package is installed *)
val is_package_installed: state -> package -> bool

(** Return the installed package with the right name *)
val find_installed_package_by_name: state -> name -> package

(** Return all the packages with the given name *)
val find_packages_by_name: state -> name -> package_set

(** Return all packages satisfying one of the given atoms from a state *)
val packages_of_atoms: state -> atom list -> package_set

(** Gets the current version of package [name]: pinned version, installed
    version, max available version or max existing version, tried in this order.
    Raises [Not_found] only if there is no package by this name. *)
val get_package: state -> name -> package

(** Return a map from package names to package installed version *)
val installed_map: state -> version name_map

(** A few historical package names used as base for compilers (base-xxx) *)
val static_base_packages: name list

(** Return the installed base packages of the current compiler *)
val base_packages: state -> package_set

(** Return the names of packages marked as "base" in the current compiler
    description *)
val base_package_names: state -> name_set

(** Return all the collection of installed packages, for all the
    available packages *)
val all_installed: state -> package_set

(** Return a map containing the switch where a given package is installed. *)
val installed_versions: state -> name -> switch list package_map

(** Returns a timestamp when the given package was last installed *)
val installed_timestamp: state -> name -> float

(** Returns a message about an atom that doesn't exist *)
val unknown_package: state -> atom -> string

(** Returns an explanation why a package is not currently available *)
val unavailable_reason: state -> atom -> string

(** Download the OPAM-package archive ($name.$version+opam.tar.gz) *)
val download_archive: state -> package ->
  filename option OpamProcess.job

(** Download the upstream archive, add the eventual additional files
    and return the directory. *)
val download_upstream: state -> package -> dirname ->
  generic_file download option OpamProcess.job

(** Global package state. *)
val package_state: state -> checksums package_map

(** Global & partial package state. *)
val package_partial_state: state -> package -> archive:bool -> bool * checksums

(** Repository state *)
val package_repository_state: state -> checksums package_map

(** Repository & partial package state. *)
val package_repository_partial_state: state -> package -> archive:bool ->
  bool * checksums

(** Get the active repository for a given package *)
val repository_of_package: state -> package -> repository option

(** Get the active repository for a given package *)
val repository_and_prefix_of_package:
  state -> package -> (repository * string option) option

(** Add the given packages to the set of package to reinstall and save to disk.
    If [all_unpinned] is set, this is done for all the switches where the
    package is not pinned (useful when a package changed upstream for instance).
    If not, only the reinstall state of the current switch is changed. *)
val add_to_reinstall: state -> all_unpinned:bool -> package_set -> unit

(** Return the files for a given package *)
val copy_files: state -> package -> dirname -> unit

(** Copy the repository metadata into the global state. *)
val install_metadata: state -> package -> unit

(** Remove some metadata from the global state if they are not used
    anymore. *)
val remove_metadata: state -> package_set -> unit

(** {2 Development packages} *)

(** Get all the development packages. This include the one locally
    pinned (for the current switch) and the global dev packages. *)
val dev_packages: state -> package_set

(** [update_dev_packages t] checks for upstream changes for packages
    first in the switch cache and then in the global cache. Return the
    packages whose contents have changed upstream. Side-effect: update
    the reinstall files. *)
val update_dev_packages: state -> package_set -> package_set

(** Updates a dev or pinned package from its upstream; returns true
    if changed, false otherwise *)
val update_dev_package: state -> package -> bool OpamProcess.job

(** A subset of update_dev_packages that only takes packages names and only
    works on pinned packages. Also updates reinstall files *)
val update_pinned_packages: state -> name_set -> package_set

(** Updates a dev pinned package from its upstream; returns true if changed,
    false otherwise *)
val update_pinned_package: state -> ?fixed_version:version -> name -> bool OpamProcess.job

(** Check whether a package is a development package *)
val is_dev_package: state -> package -> bool

(** Looks up an 'opam' file for the given named package in a source directory *)
val find_opam_file_in_source: name -> dirname -> filename option

(** {2 Configuration files} *)

(** Return the global .config file for the current switch *)
val global_config: state -> OpamFile.Dot_config.t

(** Return the .config file for the given package *)
val dot_config: state -> name -> OpamFile.Dot_config.t

(** {2 Locks} *)

(** Apply a function while taking the right locks *)
val check: lock -> unit

(** {2 Pinned packages} *)

(** Is the package name pinned ? *)
val is_pinned: state -> name -> bool

(** Is the package locally pinned ? (ie. not a version pinning) *)
val is_locally_pinned: state -> name -> bool

(** Returns the versionned pinned package. @raise Not_found if not pinned *)
val pinned: state -> name -> package

(** Returns the versionned pinned package, or [None] if not pinned *)
val pinned_opt: state -> name -> package option

(** The set of pinned packages in the state (warning: costly) *)
val pinned_packages: state -> package_set

(** Return the URL file associated with a locally pinned package. *)
val url_of_locally_pinned_package: state -> name -> OpamFile.URL.t

(** {2 Overlays} *)

(** Add overlay files for a pinned package. If no definition is found
    use a minimal OPAM file unless [template] is set to [true]. *)
val add_pinned_overlay: ?template:bool -> ?version:version -> state -> name -> unit

(** Remove all overlay files *)
val remove_overlay: state -> name -> unit

(** {2 System compilers} *)

(** Create {i $opam/compilers/system.com}. Takes the global root as argument. *)
val create_system_compiler_description: dirname -> unit

(** {2 Jobs} *)
val jobs: state -> int

(** {2 Download Jobs} *)
val dl_jobs: state -> int

(** / **)

(** Switch reinstall hook. *)
val switch_reinstall_hook: (switch -> unit) ref

(** Update hook *)
val fix_descriptions_hook:
  (?save_cache:bool -> ?verbose:bool -> state -> unit) ref<|MERGE_RESOLUTION|>--- conflicted
+++ resolved
@@ -31,6 +31,9 @@
     compiler_version: compiler_version Lazy.t;
     (** The version of the compiler *)
 
+    compiler_packages: package_set;
+    (** The packages that form the base of the current compiler *)
+
     switch_config: OpamFile.Dot_config.t;
     (** The contents of the global configuration file for this switch *)
 
@@ -41,16 +44,16 @@
     (** The list of packages, keeping the one available for the
         compiler version *)
 
-    pinned: OpamFile.Pinned.t;
+    pinned: pin_option name_map;
     (** The list of pinned packages *)
 
-    installed: OpamFile.Installed.t;
+    installed: package_set;
     (** The list of installed packages *)
 
-    installed_roots: OpamFile.Installed_roots.t;
+    installed_roots: package_set;
     (** The list of packages explicitly installed by the user *)
 
-    reinstall: OpamFile.Reinstall.t;
+    reinstall: package_set;
     (** The list of packages which needs to be reinsalled *)
   }
 
@@ -77,45 +80,15 @@
     compiler_index: OpamFile.Compiler_index.t;
     (** Compiler index *)
 
-<<<<<<< HEAD
-    compiler_packages: package_set;
-    (** The packages that form the base of the current compiler *)
-
-    switch_config: OpamFile.Dot_config.t;
-    (** The contents of the global configuration file for this
-        switch *)
-=======
     switches : switch_state OpamSwitch.Map.t;
     (** Map of all available switches *)
->>>>>>> 0695ee14
 
     opams: OpamFile.OPAM.t package_map;
     (** The list of OPAM files (excluding the ones that exist purely as overlays) *)
 
-<<<<<<< HEAD
-    packages: package_set;
-    (** The list of packages *)
-
-    available_packages: package_set Lazy.t;
-    (** The list of packages, keeping the one available for the
-        current compiler version *)
-
-    pinned: pin_option name_map;
-    (** The list of pinned packages *)
-
-    installed: package_set;
-    (** The list of installed packages *)
-
-    installed_roots: package_set;
-    (** The list of packages explicitly installed by the user *)
-
-    reinstall: package_set;
-    (** The list of packages which needs to be reinsalled *)
-=======
     switch_current: switch;
     (** The current active switch *)
 
->>>>>>> 0695ee14
   }
 
   val get_switch : t -> switch -> switch_state
