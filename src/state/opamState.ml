--- conflicted
+++ resolved
@@ -1440,42 +1440,6 @@
     installed_roots = t.installed_roots;
     compiler = t.compiler_packages;
     pinned = t.pinned; }
-
-<<<<<<< HEAD
-let write_switch_state t =
-  if not OpamStateConfig.(!r.dryrun) then
-    let f = OpamPath.Switch.state t.root t.switch in
-    OpamFile.State.write f (switch_state t)
-=======
-let universe t action =
-  let opams = (* Read overlays of pinned packages *)
-    OpamPackage.Name.Map.fold (fun name pin map ->
-        let v = version_of_pin t name pin in
-        let overlay = OpamPath.Switch.Overlay.opam t.root t.switch name in
-        if OpamFilename.exists overlay then
-          OpamPackage.Map.add
-            (OpamPackage.create name v) (OpamFile.OPAM.read overlay) map
-        else map)
-      t.pinned t.opams
-  in
-  let base = base_packages t in
-  {
-    u_packages  = t.installed ++ t.packages;
-    u_action    = action;
-    u_installed = t.installed;
-    u_available = Lazy.force t.available_packages;
-    u_depends   = OpamPackage.Map.map OpamFile.OPAM.depends opams;
-    u_depopts   = OpamPackage.Map.map OpamFile.OPAM.depopts opams;
-    u_conflicts = OpamPackage.Map.map OpamFile.OPAM.conflicts opams;
-    u_installed_roots = t.installed_roots;
-    u_pinned    = pinned_packages t;
-    u_dev       = dev_packages t;
-    u_base      = base;
-    u_attrs     = [];
-    u_test      = OpamStateConfig.(!r.build_test);
-    u_doc       = OpamStateConfig.(!r.build_doc);
-  }
->>>>>>> d3248562
 
 let string_of_cnf string_of_atom cnf =
   let string_of_clause c =
