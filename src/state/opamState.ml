(**************************************************************************)
(*                                                                        *)
(*    Copyright 2012-2015 OCamlPro                                        *)
(*    Copyright 2012 INRIA                                                *)
(*                                                                        *)
(*  All rights reserved.This file is distributed under the terms of the   *)
(*  GNU Lesser General Public License version 3.0 with linking            *)
(*  exception.                                                            *)
(*                                                                        *)
(*  OPAM is distributed in the hope that it will be useful, but WITHOUT   *)
(*  ANY WARRANTY; without even the implied warranty of MERCHANTABILITY    *)
(*  or FITNESS FOR A PARTICULAR PURPOSE.See the GNU General Public        *)
(*  License for more details.                                             *)
(*                                                                        *)
(**************************************************************************)

open OpamTypes
open OpamTypesBase
open OpamStd.Op
open OpamProcess.Job.Op
open OpamFilename.Op
open OpamPackage.Set.Op

let log fmt = OpamConsole.log "STATE" fmt
let slog = OpamConsole.slog

let switch_reinstall_hook = ref (fun _ -> assert false)

module Types = struct
  type switch_state = {
    switch: switch;
    compiler: compiler;
    compiler_version: compiler_version Lazy.t;
    switch_config: OpamFile.Dot_config.t;
    packages: package_set;
    available_packages: package_set Lazy.t;
    pinned: OpamFile.Pinned.t;
    installed: OpamFile.Installed.t;
    installed_roots: OpamFile.Installed_roots.t;
    reinstall: OpamFile.Reinstall.t;
  }

  type t = {
    partial: bool;
    (** General *)
    root: OpamPath.t;
    config: OpamFile.Config.t;
    aliases: OpamFile.Aliases.t;
    (** Repositories *)
    repositories: OpamFile.Repo_config.t repository_name_map;
    compilers: compiler_set;
    package_index: OpamFile.Package_index.t;
    compiler_index: OpamFile.Compiler_index.t;
<<<<<<< HEAD
    (** Current switch *)
    switch: switch;
    (** [compiler] and [compiler_version] are obsolete, to be replaced by
        [compiler_packages] *)
    compiler: compiler;
    compiler_version: compiler_version lazy_t;
    compiler_packages: package_set;
    switch_config: OpamFile.Dot_config.t;
    opams: OpamFile.OPAM.t package_map;
    packages: package_set;
    available_packages: package_set Lazy.t;
    pinned: pin_option name_map;
    installed: package_set;
    installed_roots: package_set;
    reinstall: package_set;
=======
    switches : switch_state OpamSwitch.Map.t;
    opams: OpamFile.OPAM.t package_map;
    (** Current switch *)
    switch_current : switch;
>>>>>>> 0695ee14
  }

  let get_switch t sw =
    try OpamSwitch.Map.find sw t.switches
    with Not_found -> 
      OpamConsole.error_and_exit
        "%s is not a valid switch"
        (OpamSwitch.to_string sw)

end

type state = Types.t
open Types

let string_of_repositories r =
  OpamStd.List.to_string
    OpamRepositoryName.to_string
    (OpamRepositoryName.Map.keys r)

let print_state t =
  let packages p =
    if OpamPackage.Set.cardinal p <= 20 then
      OpamPackage.Set.to_string p
    else
      Printf.sprintf "%d packages" (OpamPackage.Set.cardinal p) 
  in
  log "ROOT      : %a" (slog OpamFilename.Dir.to_string) t.root;
  log "COMPILERS : %a" (slog OpamCompiler.Set.to_string) t.compilers;
  log "REPOS     : %a" (slog string_of_repositories) t.repositories;
  let ct = get_switch t t.switch_current in
  log "SWITCH    : %a" (slog OpamSwitch.to_string) ct.switch;
  log "COMPILER  : %a" (slog OpamCompiler.to_string) ct.compiler;
  log "PACKAGES  : %a" (slog packages) ct.packages;
  log "INSTALLED : %a" (slog OpamPackage.Set.to_string) ct.installed;
  log "ROOTS     : %a" (slog OpamPackage.Set.to_string) ct.installed_roots;
  log "REINSTALL : %a" (slog OpamPackage.Set.to_string) ct.reinstall;
  log "AVAILABLE : %a" (slog OpamPackage.Set.to_string) (Lazy.force ct.available_packages)

let compiler_comp t c =
  OpamFile.Comp.read (OpamPath.compiler_comp t.root c)

let is_name_installed_aux installed name =
  OpamPackage.Set.exists (fun nv -> OpamPackage.name nv = name) installed

let is_name_installed t name =
  let ct = get_switch t t.switch_current in
  is_name_installed_aux ct.installed name

let find_installed_package_by_name_aux installed name =
  OpamPackage.Set.find (fun nv -> OpamPackage.name nv = name) installed

let find_installed_package_by_name t name =
  let ct = get_switch t t.switch_current in
  find_installed_package_by_name_aux ct.installed name

let find_packages_by_name t name =
  let ct = get_switch t t.switch_current in
  OpamPackage.packages_of_name ct.packages name

let packages_of_atoms t atoms =
  let ct = get_switch t t.switch_current in
  let check_atoms nv =
    let name = OpamPackage.name nv in
    let atoms = List.filter (fun (n,_) -> n = name) atoms in
    atoms <> [] && List.for_all (fun a -> OpamFormula.check a nv) atoms in
  (* All packages satisfying [atoms] *)
  OpamPackage.Set.filter check_atoms ct.packages ++
  OpamPackage.Set.filter check_atoms ct.installed

let installed_map t =
  let ct = get_switch t t.switch_current in
  OpamPackage.Name.Map.map OpamPackage.Version.Set.choose_one
    (OpamPackage.to_map ct.installed)

let global_config t =
  let ct = get_switch t t.switch_current in
  ct.switch_config

let dot_config t name =
  let ct = get_switch t t.switch_current in
  OpamFile.Dot_config.safe_read
    (OpamPath.Switch.config t.root ct.switch ct.switch_config name)

let is_package_installed t nv =
  let ct = get_switch t t.switch_current in
  OpamPackage.Set.mem nv ct.installed

let jobs _ = Lazy.force OpamStateConfig.(!r.jobs)

let dl_jobs _ = OpamStateConfig.(!r.dl_jobs)

let sorted_repositories t =
  OpamRepository.sort t.repositories

let mem_repository t repo_name =
  OpamRepositoryName.Map.mem repo_name t.repositories

let find_repository_aux repo_name repositories =
  try OpamRepositoryName.Map.find repo_name repositories
  with Not_found ->
    OpamConsole.error_and_exit
      "%s is not a valid repository name."
      (OpamRepositoryName.to_string repo_name)

let find_repository t repo_name =
  find_repository_aux repo_name t.repositories

let find_repository_exn t repo_name =
  OpamRepositoryName.Map.find repo_name t.repositories

let find_repository_opt t repo_name =
  try Some (find_repository_exn t repo_name)
  with Not_found -> None

let compiler_index t =
  OpamRepository.compiler_index t.repositories

let package_index t =
  OpamRepository.package_index t.repositories

let package_state_one t all nv =
  let opam    = OpamPath.opam t.root nv in
  let descr   = OpamPath.descr t.root nv in
  let url     = OpamPath.url t.root nv in
  let files   = OpamPath.files t.root nv in
  let archive = OpamPath.archive t.root nv in
  if not (OpamFilename.exists opam) then []
  else match all with
    | `all ->
      OpamFilename.checksum opam
      @ OpamFilename.checksum descr
      @ OpamFilename.checksum url
      @ OpamFilename.checksum_dir files
      @ OpamFilename.checksum archive
    | `partial true ->
      OpamRepository.url_checksum url
      @ OpamFilename.checksum_dir files
      @ OpamFilename.checksum archive
    | `partial false ->
      OpamRepository.url_checksum url
      @ OpamFilename.checksum_dir files

let all_installed t =
  OpamSwitch.Map.fold (fun switch _ acc ->
      (OpamFile.State.safe_read (OpamPath.Switch.state t.root switch))
      .OpamFile.State.installed
      ++ acc
    ) t.aliases OpamPackage.Set.empty

let package_state t =
  let installed = OpamPackage.Set.fold (fun nv map ->
      let state = package_state_one t `all nv in
      OpamPackage.Map.add nv state map
    ) (all_installed t) OpamPackage.Map.empty in
  OpamPackage.Map.fold (fun nv (repo, prefix) map ->
      if OpamPackage.Map.mem nv map then map
      else if OpamFilename.exists (OpamPath.opam t.root nv) then
        let state = package_state_one t `all nv in
        OpamPackage.Map.add nv state map
      else
        let repo = find_repository_exn t repo in
        let state = OpamRepository.package_state repo prefix nv `all in
        OpamPackage.Map.add nv state map
    ) t.package_index installed

let package_partial_state t nv ~archive =
  match package_state_one t (`partial archive) nv with
  | []    -> false, []
  | state ->
    let archive = OpamPath.archive t.root nv in
    OpamFilename.exists archive, state

let package_repository_state t =
  OpamPackage.Map.fold (fun nv (repo, prefix) map ->
      let repo = find_repository_exn t repo in
      match OpamRepository.package_state repo prefix nv `all with
      | []    -> map
      | state -> OpamPackage.Map.add nv state map
    ) t.package_index OpamPackage.Map.empty

let package_repository_partial_state t nv ~archive =
  let repo, prefix = OpamPackage.Map.find nv t.package_index in
  let repo = find_repository_exn t repo in
  let exists_archive = OpamFilename.exists (OpamRepositoryPath.archive repo nv) in
  exists_archive, OpamRepository.package_state repo prefix nv (`partial archive)

let repository_and_prefix_of_package t nv =
   try
    let repo, prefix = OpamPackage.Map.find nv t.package_index in
    let repo = find_repository_exn t repo in
    Some (repo, prefix)
   with Not_found ->
     None

let repository_of_package t nv =
  try
    let repo, _ = OpamPackage.Map.find nv t.package_index in
    let repo = OpamRepositoryName.Map.find repo t.repositories in
    Some repo
  with Not_found ->
    None

let compiler_state_one t c =
  let comp = OpamPath.compiler_comp t.root c in
  let descr = OpamPath.compiler_descr t.root c in
  if OpamFilename.exists comp then
    Some (OpamFilename.checksum comp @ OpamFilename.checksum descr)
  else
    None

let compiler_state t =
  OpamCompiler.Set.fold (fun c map ->
      match compiler_state_one t c with
      | None   -> map
      | Some s -> OpamCompiler.Map.add c s map
    ) t.compilers OpamCompiler.Map.empty

let compiler_repository_state t =
  OpamCompiler.Map.fold (fun comp (repo, prefix) map ->
      let repo = find_repository_exn t repo in
      match OpamRepository.compiler_state repo prefix comp with
      | [] -> map
      | l  -> OpamCompiler.Map.add comp l map
    ) t.compiler_index OpamCompiler.Map.empty

let repository_and_prefix_of_compiler t comp =
  try
    let repo, prefix = OpamCompiler.Map.find comp t.compiler_index in
    let repo = find_repository_exn t repo in
    Some (repo, prefix)
  with Not_found ->
    None

let is_pinned t n =
  let ct = get_switch t t.switch_current in
  OpamPackage.Name.Map.mem n ct.pinned

let locally_pinned_package t n =
  let ct = get_switch t t.switch_current in
  match OpamPackage.Name.Map.find n ct.pinned with
  | Version _ -> OpamSystem.internal_error "locally pinned"
  | Source url -> url

let url_of_locally_pinned_package t n =
  OpamFile.URL.create (locally_pinned_package t n)

(* Returns the directory holding the original metadata of the package.
   This is a low-level function, you generally want to handle different
   locations, like overlays for pinned packages *)
let package_repo_dir root repositories package_index nv =
  if OpamFilename.exists (OpamPath.opam root nv) then
    OpamPath.packages root nv
  else
  let repo_name, prefix = OpamPackage.Map.find nv package_index in
  let repo = OpamRepositoryName.Map.find repo_name repositories in
  OpamRepositoryPath.packages repo prefix nv

(* Copies package definition from the repository to the overlay *)
let add_pinned_overlay ?(template=false) ?version t name =
  let open OpamFile in
  let module Ov = OpamPath.Switch.Overlay in
  log "Add pinning overlay for %a (template:%b, version:%a)"
    (slog OpamPackage.Name.to_string) name template
    OpamStd.Option.Op.(
      slog @@ fun v -> (v >>| OpamPackage.Version.to_string) +! "none"
    ) version;
  let ct = get_switch t t.switch_current in
  let pkg_overlay f = f t.root ct.switch name in
  let get_orig_meta rv =
    let orig = package_repo_dir t.root t.repositories t.package_index rv in
    let files = OpamFilename.rec_files orig in
    let opam_f = orig // "opam" in
    let url_f = orig // "url" in
    let files = List.filter (fun f -> f <> opam_f && f <> url_f) files in
    let opam = OPAM.read opam_f in
    let url =
      try Some (URL.read url_f)
      with e ->
        OpamStd.Exn.fatal e;
        OPAM.url opam
    in
    opam, url, orig, files
  in
  try match OpamPackage.Name.Map.find name ct.pinned with
    | Version v ->
      let opam, url, root, files = get_orig_meta (OpamPackage.create name v) in
      List.iter (fun f -> OpamFilename.copy_in ~root f (pkg_overlay Ov.package))
        files;
      OPAM.write (pkg_overlay Ov.opam)
        (OPAM.with_version (OPAM.with_url_opt opam None) v);
      OpamStd.Option.iter (URL.write (pkg_overlay Ov.url)) url
    | _ ->
      let nv = OpamStd.Option.map (OpamPackage.create name) version in
      let rv = (* repo version *)
        match nv with
        (* Lookup in package_index to ignore pinned versions *)
        | Some nv when OpamPackage.Map.mem nv t.package_index -> nv
        | _ ->
          let versions =
            OpamPackage.Map.fold (fun nv _ acc ->
                if OpamPackage.name nv = name then
                  OpamPackage.Set.add nv acc
                else acc)
              t.package_index OpamPackage.Set.empty
          in
          OpamPackage.max_version versions name (* raises Not_found *)
      in
      let v = OpamStd.Option.default (OpamPackage.version rv) version in
      let opam, _url, root, files = get_orig_meta rv in
      let url = url_of_locally_pinned_package t name in
      List.iter (fun f -> OpamFilename.copy_in ~root f (pkg_overlay Ov.package))
        files;
      OPAM.write (pkg_overlay Ov.opam)
        (OPAM.with_version (OPAM.with_url_opt opam None) v);
      URL.write (pkg_overlay Ov.url) url
  with Not_found -> (* No original meta *)
    let url = url_of_locally_pinned_package t name in
    let version =
      OpamStd.Option.default
        (OpamPackage.Version.of_string
           (if template then "0.1" else "~unknown"))
        version
    in
    let nv = OpamPackage.create name version in
    let opam = if template then OPAM.template nv else OPAM.create nv in
    OPAM.write (pkg_overlay (if template then Ov.tmp_opam else Ov.opam)) opam;
    URL.write (pkg_overlay Ov.url) url

let overlay_of_name t name =
  let ct = get_switch t t.switch_current in
  let f = OpamPath.Switch.Overlay.opam t.root ct.switch name in
  if not (OpamFilename.exists f) then
    (log "overlay missing for %s !" (OpamPackage.Name.to_string name);
     add_pinned_overlay t name);
  f

let version_of_pin t name = function
  | Version v -> v
  | _ ->
    let ct = get_switch t t.switch_current in
    let overlay = overlay_of_name t name in
    let opam = OpamFile.OPAM.read overlay in
    if OpamFile.OPAM.version_opt opam = None then
      let nv =
        try OpamPackage.max_version ct.packages name
        with Not_found ->
          OpamPackage.create name (OpamPackage.Version.of_string "0") in
      OpamConsole.warning "Setting missing version in %s to %s"
        (OpamFilename.to_string overlay)
        (OpamPackage.Version.to_string @@ OpamPackage.version nv);
      OpamFile.OPAM.(write overlay (with_version opam (OpamPackage.version nv)));
      OpamPackage.version nv
    else
      OpamFile.OPAM.version opam

let pinned t name =
  let ct = get_switch t t.switch_current in
  let v = version_of_pin t name (OpamPackage.Name.Map.find name ct.pinned) in
  OpamPackage.create name v

let pinned_opt t name = try Some (pinned t name) with Not_found -> None

let get_package t name =
  let ct = get_switch t t.switch_current in
  try pinned t name with Not_found ->
  try find_installed_package_by_name t name with Not_found ->
  try OpamPackage.max_version (Lazy.force ct.available_packages) name
  with Not_found -> OpamPackage.max_version ct.packages name

let is_locally_pinned t name =
  let ct = get_switch t t.switch_current in
  try match OpamPackage.Name.Map.find name ct.pinned with
    | Version _ -> false
    | _ -> true
  with Not_found -> false

let read_opam dir =
  let opam_file = dir // "opam" in
  let url_file = dir // "url" in
  let descr_file = dir // "descr" in
  let opam =
    try Some (OpamFile.OPAM.read opam_file) with
    | OpamSystem.Internal_error _ | Not_found -> None
    | Parsing.Parse_error | OpamFormat.Bad_format _ | Lexer_error _ ->
      OpamConsole.warning "Errors while parsing %s, skipping."
        (OpamFilename.to_string opam_file);
      None
  in
  match opam with
  | Some opam ->
    let opam =
      if OpamFilename.exists url_file then
        try OpamFile.OPAM.with_url opam (OpamFile.URL.read url_file)
        with e ->
          OpamStd.Exn.fatal e;
          OpamConsole.warning "Errors while parsing %s, skipping."
            (OpamFilename.to_string url_file);
          opam
      else opam
    in
    let opam =
      if OpamFilename.exists descr_file then
        try OpamFile.OPAM.with_descr opam (OpamFile.Descr.read descr_file)
        with e ->
          OpamStd.Exn.fatal e;
          OpamConsole.warning "Errors while parsing %s, skipping."
            (OpamFilename.to_string descr_file);
          opam
      else opam
    in
    Some opam
  | None -> None

let opam_opt t nv =
  let ct = get_switch t t.switch_current in
  let name = OpamPackage.name nv in
  let base () =
    try Some (OpamPackage.Map.find nv t.opams)
    with Not_found ->
      if OpamPackage.Set.mem nv ct.installed then
        (OpamConsole.warning "no package description left for %s"
           (OpamPackage.to_string nv);
         Some (OpamFile.OPAM.create nv))
      else
        None
  in
<<<<<<< HEAD
  let overlay_dir = OpamPath.Switch.Overlay.package t.root t.switch name in
  let overlay = OpamPath.Switch.Overlay.opam t.root t.switch name in
=======
  let overlay = OpamPath.Switch.Overlay.opam t.root ct.switch name in
>>>>>>> 0695ee14
  if OpamFilename.exists overlay then
    match read_opam overlay_dir with
    | Some o ->
      if OpamFile.OPAM.version o = OpamPackage.version nv then Some o
      else if OpamPackage.Map.mem nv t.opams then
        (log "Looking for %s which is pinned to %s (not using overlay)"
           (OpamPackage.to_string nv) (OpamPackage.Version.to_string (OpamFile.OPAM.version o));
         base ())
      else
        (log "Opam file for %s not found: using the overlay even if it's for %s"
           (OpamPackage.to_string nv) (OpamPackage.Version.to_string (OpamFile.OPAM.version o));
         Some (OpamFile.OPAM.with_version o (OpamPackage.version nv)))
    | None -> base ()
  else
    base ()

let opam t nv =
  match opam_opt t nv with
  | None    -> OpamPackage.unknown (OpamPackage.name nv) (Some (OpamPackage.version nv))
  | Some nv -> nv

let locate_meta overlay global repo exists t nv =
  let ct = get_switch t t.switch_current in
  let name = OpamPackage.name nv in
  if Some nv = pinned_opt t name &&
     OpamFilename.exists_dir
       (OpamPath.Switch.Overlay.package t.root ct.switch name)
  then
    let meta = overlay t.root ct.switch name in
    if exists meta then Some meta else None
  else
  let meta = global t.root nv in
  if exists meta then Some meta else
  try
    let r, prefix = OpamPackage.Map.find nv t.package_index in
    let r = find_repository_exn t r in
    let meta = repo r prefix nv in
    if exists meta then Some meta else None
  with Not_found ->
    None

let descr_file =
  locate_meta
    OpamPath.Switch.Overlay.descr OpamPath.descr OpamRepositoryPath.descr
    OpamFilename.exists

let url_file =
  locate_meta
    OpamPath.Switch.Overlay.url OpamPath.url OpamRepositoryPath.url
    OpamFilename.exists

let files =
  locate_meta
    OpamPath.Switch.Overlay.files OpamPath.files OpamRepositoryPath.files
    OpamFilename.exists_dir

let install_metadata t nv =
  (* let ct = get_switch t t.switch_current in *)
  if is_pinned t (OpamPackage.name nv) ||
     OpamFilename.exists (OpamPath.opam t.root nv) then ()
  else
    let opam = opam t nv in
    OpamFile.OPAM.write (OpamPath.opam t.root nv) opam;
    let onsome f = function None -> () | Some x -> f x in
    onsome (fun f ->
        OpamFile.Descr.write (OpamPath.descr t.root nv) (OpamFile.Descr.read f))
      (descr_file t nv);
    onsome (fun f ->
        OpamFile.URL.write (OpamPath.url t.root nv) (OpamFile.URL.read f))
      (url_file t nv);
    onsome (fun d ->
        OpamFilename.copy_dir ~src:d ~dst:(OpamPath.files t.root nv))
      (files t nv)

let remove_metadata t packages =
  let all_installed = all_installed t in
  let packages = packages -- all_installed in
  OpamPackage.Set.iter (fun nv ->
      let dir = OpamPath.packages t.root nv in
      OpamFilename.rmdir dir;
      let parent = OpamFilename.dirname_dir dir in
      if OpamFilename.dir_is_empty parent then OpamFilename.rmdir parent;
      let archive = OpamPath.archive t.root nv in
      OpamFilename.remove archive;
    ) packages

let find_opam_file_in_source name dir =
  List.fold_left (function
      | None -> fun f -> if OpamFilename.exists f then Some f else None
      | some -> fun _ -> some)
    None
    [ dir / (OpamPackage.Name.to_string name ^ ".opam") // "opam";
      dir // (OpamPackage.Name.to_string name ^ ".opam");
      dir / "opam" // "opam";
      dir // "opam" ]

(* Returns [opam, descr_file, files_dir]. We don't consider [url] since
   this is for pinned packages. if [root], don't look for a subdir [opam]
   to find [files] and [descr]. *)
let local_opam ?(root=false) ?fixed_version ?(check=false) ?copy_invalid_to
    name dir =
  let has_dir d = if OpamFilename.exists_dir d then Some d else None in
  let has_file f = if OpamFilename.exists f then Some f else None in
  let metadir =
    if root then dir else
    match has_dir (dir / (OpamPackage.Name.to_string name ^ ".opam")) with
    | Some d -> d
    | None -> dir / "opam"
  in
  let opam_file =
    if root then has_file (dir // "opam")
    else find_opam_file_in_source name dir
  in
  let opam_opt = match opam_file with
    | None -> None
    | Some local_opam ->
      let warns, opam_opt = OpamFile.OPAM.validate_file local_opam in
      if check && warns <> [] then
        (OpamConsole.warning
           "%s opam file from upstream of %s (fix with 'opam pin edit'):"
           (if opam_opt = None then "Fatal errors, not using"
            else "Failed checks in")
           (OpamConsole.colorise `bold (OpamPackage.Name.to_string name));
         OpamConsole.errmsg "%s\n"
           (OpamFile.OPAM.warns_to_string warns));
      (match opam_opt, copy_invalid_to with
       | None, Some dst ->
         if not check then
           OpamConsole.warning
             "Errors in opam file from %s upstream, ignored (fix with \
              'opam pin edit')"
             (OpamPackage.Name.to_string name);
         OpamFilename.copy ~src:local_opam ~dst:dst
       | _ -> ());
      OpamStd.Option.map
        (fun opam ->
           let opam = OpamFile.OPAM.with_name opam name in
           let opam = match fixed_version with
             | None -> opam
             | Some v -> OpamFile.OPAM.with_version opam v
           in
           opam)
        opam_opt
  in
  opam_opt, has_file (metadir // "descr"), has_dir (metadir / "files")


let remove_overlay t name =
  let ct = get_switch t t.switch_current in
  OpamFilename.rmdir (OpamPath.Switch.Overlay.package t.root ct.switch name)

let has_url_overlay t name =
  let ct = get_switch t t.switch_current in
  OpamFilename.exists (OpamPath.Switch.Overlay.url t.root ct.switch name)

let dev_package t nv =
  let ct = get_switch t t.switch_current in
  if has_url_overlay t (OpamPackage.name nv) &&
     pinned_opt t (OpamPackage.name nv) = Some nv
  then OpamPath.Switch.dev_package t.root ct.switch (OpamPackage.name nv)
  else OpamPath.dev_package t.root nv

let pinned_packages t =
  let ct = get_switch t t.switch_current in
  OpamPackage.Name.Map.fold
    (fun name _ acc ->
       try OpamPackage.Set.add (pinned t name) acc
       with e ->
         OpamStd.Exn.fatal e;
         if OpamFormatConfig.(!r.strict) then
           OpamConsole.error_and_exit "Invalid pinned package %s"
             (OpamPackage.Name.to_string name)
         else
           OpamConsole.error "Ignoring invalid pinned package %s"
             (OpamPackage.Name.to_string name);
         acc)
    ct.pinned OpamPackage.Set.empty

let descr_opt t nv =
  OpamStd.Option.Op.(opam_opt t nv >>= OpamFile.OPAM.descr)

let descr t nv =
  OpamStd.Option.Op.(descr_opt t nv +! OpamFile.Descr.empty)

let url t nv =
  OpamStd.Option.Op.(opam_opt t nv >>= OpamFile.OPAM.url)

let global_dev_packages t =
  let dir = OpamPath.dev_packages_dir t.root in
  let dirs = OpamFilename.dirs dir in
  List.fold_left (fun map dir ->
      match OpamPackage.of_dirname dir with
      | None     ->
        OpamConsole.note "Removing %s" (OpamFilename.Dir.to_string dir);
        OpamFilename.rmdir dir;
        map
      | Some nv  ->
        OpamPackage.Map.add nv dir map
    ) OpamPackage.Map.empty dirs

let switch_dev_packages t =
  let ct = get_switch t t.switch_current in
  List.fold_left (fun map dir ->
      try
        let name =
          OpamPackage.Name.of_string @@ OpamFilename.Base.to_string @@
          OpamFilename.basename_dir dir in
        OpamPackage.Map.add (pinned t name) dir map
      with Failure _ | Not_found ->
        OpamConsole.note "Removing %s" (OpamFilename.Dir.to_string dir);
        OpamFilename.rmdir dir;
        map
    )
    OpamPackage.Map.empty
    (OpamFilename.dirs (OpamPath.Switch.dev_packages_dir t.root ct.switch))

let keys map =
  OpamPackage.Map.fold (fun nv _ set ->
      OpamPackage.Set.add nv set
    ) map OpamPackage.Set.empty

let is_dev_package t nv =
  match url t nv with
  | None     -> false
  | Some url -> (OpamFile.URL.url url).OpamUrl.backend <> `http

let dev_packages t =
  let global = global_dev_packages t in
  let switch = switch_dev_packages t in
  let all = keys global ++ keys switch in
  OpamPackage.Set.filter (is_dev_package t) all

(* For documentation *)
let global_variable_names = [
  "ocaml-version",        "The version of the currently used OCaml compiler";
  "opam-version",         "The currently running OPAM version";
  "compiler",             "The name of the current OCaml compiler (may be more \
                           specific than the version, eg: \"4.01.0+fp\", or \
                           \"system\")";
  "preinstalled",         "Whether the compiler was preinstalled on the system, \
                           or installed by OPAM";
  "switch",               "The local name (alias) of the current switch";
  "jobs",                 "The number of parallel jobs set up in OPAM \
                           configuration";
  "ocaml-native",         "Whether the OCaml native compilers are available";
  "ocaml-native-tools",   "Whether the native \".opt\" version of the OCaml \
                           toolchain is available";
  "ocaml-native-dynlink", "Whether native dynlink is available on this \
                           installation";
  "arch",                 "The current arch, as returned by \"uname -m\"";
]
let package_variable_names = [
  "name",      "Name of the package";
  "version",   "Version of the package";
  "depends",   "Resolved direct dependencies of the package";
  "installed", "Whether the package is installed";
  "enable",    "Takes the value \"enable\" or \"disable\" depending on whether \
                the package is installed";
  "pinned",    "Whether the package is pinned";
  "bin",       "Binary directory for this package";
  "sbin",      "System binary directory for this package";
  "lib",       "Library directory for this package";
  "man",       "Man directory for this package";
  "doc",       "Doc directory for this package";
  "share",     "Share directory for this package";
  "etc",       "Etc directory for this package";
  "build",     "Directory where the package was built";
  "hash",      "Hash of the package archive";
]

let string str = Some (S str)
let bool b = Some (B b)
let int i = string (string_of_int i)

(* Read the env variables *)
let get_env_var v =
  let var_str = OpamVariable.to_string (OpamVariable.Full.variable v) in
  let var_str = OpamStd.String.map (function '-' -> '_' | c -> c) var_str in
  let var_hook =
    match OpamVariable.Full.package v with
    | Some n ->
      Printf.sprintf "%s_%s" (OpamPackage.Name.to_string n) var_str
    | None -> var_str
  in
  try match OpamStd.Env.get ("OPAMVAR_" ^ var_hook) with
    | "true"  | "1" -> bool true
    | "false" | "0" -> bool false
    | s             -> string s
  with Not_found -> None

(* filter handling *)
let rec resolve_variable t ?opam:opam_arg local_variables v =
  let ct = get_switch t t.switch_current in
  let dirname dir = string (OpamFilename.Dir.to_string dir) in
  let pkgname = OpamStd.Option.map OpamFile.OPAM.name opam_arg in
  let read_var v =
    let get c =
      try OpamFile.Dot_config.variable c (OpamVariable.Full.variable v)
      with Not_found -> None
    in
    match OpamVariable.Full.scope v with
    | OpamVariable.Full.Global -> get (global_config t)
    | OpamVariable.Full.Package n -> get (dot_config t n)
    | OpamVariable.Full.Self ->
      OpamStd.Option.Op.(pkgname >>| dot_config t >>= get)
  in
  let get_local_var v =
    match OpamVariable.Full.package v with
    | Some _ -> None
    | None ->
      let var = OpamVariable.Full.variable v in
      try match OpamVariable.Map.find var local_variables with
        | None -> raise Exit (* Variable explicitly undefined *)
        | some -> some
      with Not_found -> None
  in
  let get_features_var opam v =
    let to_str opam =
      OpamPackage.to_string @@
      OpamPackage.create (OpamFile.OPAM.name opam) (OpamFile.OPAM.version opam)
    in
    let features = OpamFile.OPAM.features opam in
    try
      let v, _descr, filt = List.find (fun (id,_,_) -> id = v) features in
      let local_variables = (* Avoid recursion *)
        OpamVariable.Map.add v None local_variables in
      try Some (OpamFilter.eval (resolve_variable t ~opam local_variables) filt)
      with Failure _ ->
        OpamConsole.warning "Feature %s of %s didn't resolve%s"
          (OpamVariable.to_string v) (to_str opam)
          (match opam_arg with None -> "" | Some o ->
            Printf.sprintf " (referred to from %s)" (to_str o));
        None
    with Not_found -> None
  in
  let get_global_var v =
    if not (OpamVariable.Full.is_global v) then None else
    let preinstalled_comp = OpamFile.Comp.preinstalled (compiler_comp t ct.compiler) in
    match OpamVariable.to_string (OpamVariable.Full.variable v) with
    | "ocaml-version" -> string (OpamCompiler.Version.to_string
                                   (Lazy.force ct.compiler_version))
    | "opam-version"  -> string (OpamVersion.to_string OpamVersion.current)
    | "compiler" -> string (OpamCompiler.to_string ct.compiler)
    | "preinstalled"  -> bool (OpamFile.Comp.preinstalled
                                 (compiler_comp t ct.compiler))
    | "switch"        -> string (OpamSwitch.to_string ct.switch)
    | "jobs"          -> int (jobs t)
    | "ocaml-native"  ->
      if preinstalled_comp then
        bool (Lazy.force OpamOCaml.ocaml_native_available)
      else
        bool (OpamFilename.exists
                (OpamPath.Switch.bin t.root ct.switch ct.switch_config
                 // "ocamlopt"))
    | "ocaml-native-tools" ->
      if preinstalled_comp then
        bool (Lazy.force OpamOCaml.ocaml_opt_available)
      else
        bool (OpamFilename.exists
                (OpamPath.Switch.bin t.root ct.switch ct.switch_config
                 // "ocamlc.opt"))
    | "ocaml-native-dynlink" ->
      if preinstalled_comp then
        bool (Lazy.force OpamOCaml.ocaml_natdynlink_available)
      else
        bool (OpamFilename.exists
                (OpamPath.Switch.lib_dir t.root ct.switch ct.switch_config
                 / "ocaml" // "dynlink.cmxa"))
    | "arch"          -> string (OpamStd.Sys.arch ())
    | _               -> None
  in
  let get_package_var v =
    if OpamVariable.Full.is_global v then None else
    let var_str = OpamVariable.to_string (OpamVariable.Full.variable v) in
    let name =
      match OpamVariable.Full.scope v with
      | OpamVariable.Full.Global -> assert false
      | OpamVariable.Full.Package n -> n
      | OpamVariable.Full.Self ->
        match pkgname with Some n -> n | None -> raise Exit
    in
    let opam = (* ensure opam, if not None, corresponds to name *)
      match opam_arg with
      | Some o when OpamFile.OPAM.name o = name -> opam_arg
      | _ ->
        try opam_opt t (find_installed_package_by_name t name)
        with Not_found -> None
    in
    let feat = match opam with
      | Some o -> get_features_var o (OpamVariable.Full.variable v)
      | None -> None in
    if feat <> None then feat else
    let get_nv opam = OpamPackage.create name (OpamFile.OPAM.version opam) in
    match var_str, opam with
    | "installed", Some _    -> bool (is_name_installed t name)
    | "installed", None      -> bool false
    | "pinned",    _         -> bool (OpamPackage.Name.Map.mem name ct.pinned)
    | "name",      _         ->
      if OpamPackage.has_name ct.packages name
      then string (OpamPackage.Name.to_string name)
      else None
    | _,           None      -> None
    | "bin",       _         -> dirname (OpamPath.Switch.bin     t.root ct.switch ct.switch_config)
    | "sbin",      _         -> dirname (OpamPath.Switch.sbin    t.root ct.switch ct.switch_config)
    | "lib",       _         -> dirname (OpamPath.Switch.lib     t.root ct.switch ct.switch_config name)
    | "man",       _         -> dirname (OpamPath.Switch.man_dir t.root ct.switch ct.switch_config)
    | "doc",       _         -> dirname (OpamPath.Switch.doc     t.root ct.switch ct.switch_config name)
    | "share",     _         -> dirname (OpamPath.Switch.share   t.root ct.switch ct.switch_config name)
    | "etc",       _         -> dirname (OpamPath.Switch.etc     t.root ct.switch ct.switch_config name)
    | "build",     Some opam ->
      dirname (OpamPath.Switch.build t.root ct.switch (get_nv opam))
    | "version",   Some opam ->
      let ver = OpamFile.OPAM.version opam in
      string (OpamPackage.Version.to_string ver)
    | "depends",   Some opam ->
      let dev = is_dev_package t (get_nv opam)  in
      let deps =
        OpamFormula.atoms (OpamStateConfig.filter_deps ~dev (OpamFile.OPAM.depends opam)) @
        OpamFormula.atoms (OpamStateConfig.filter_deps ~dev (OpamFile.OPAM.depopts opam))
      in
      let installed_deps =
        OpamStd.List.filter_map
          (fun (n,cstr) ->
             try
               let nv =
                 OpamPackage.Set.find (fun nv -> OpamPackage.name nv = n) ct.installed in
               let version = OpamPackage.version nv in
               match cstr with
               | None -> Some nv
               | Some (op,v) when OpamFormula.eval_relop op version v -> Some nv
               | Some _ -> None
             with Not_found -> None)
          deps
      in
      string (OpamStd.List.concat_map " "  OpamPackage.to_string installed_deps)
    | "hash",      Some opam ->
      (try
         let nv = get_nv opam in
         let f = OpamPath.archive t.root nv in
         if OpamFilename.exists f then string (OpamFilename.digest f)
         else string ""
       with Not_found -> string "")
    | _,           _         -> None
  in
  let make_package_local v =
    (* [var] within the opam file of [pkg] is tried as [pkg:var] *)
    match OpamVariable.Full.is_global v, pkgname with
    | true, Some name ->
      OpamVariable.Full.create name (OpamVariable.Full.variable v)
    | _ -> v
  in
  let skip _ = None in
  let v' = make_package_local v in
  let contents =
    try
      List.fold_left
        (function None -> (fun (f,v) -> f v) | r -> (fun _ -> r))
        None
        [
          get_local_var, v;
          get_env_var, v;
          (if v' <> v then get_env_var else skip), v';
          read_var, v;
          (if v' <> v then read_var else skip), v';
          get_global_var, v;
          get_package_var, v';
        ]
    with Exit -> None
  in
  contents

let filter_env ?opam ?(local_variables=OpamVariable.Map.empty) t =
  resolve_variable t ?opam local_variables

let redirect t repo =
  if repo.repo_url.OpamUrl.backend <> `http then None else
  let redirect =
    repo
    |> OpamRepositoryPath.repo
    |> OpamFile.Repo.safe_read
    |> OpamFile.Repo.redirect
  in
  let redirect = List.fold_left (fun acc (redirect, filter) ->
      if OpamFilter.opt_eval_to_bool (filter_env t) filter
      then (redirect, filter) :: acc
      else acc
    ) [] redirect in
  match redirect with
  | []         -> None
  | (r,f) :: _ ->
    let config_f = OpamRepositoryPath.config repo in
    let config = OpamFile.Repo_config.read config_f in
    let repo_url = OpamUrl.of_string r in
    if repo_url <> config.repo_url then (
      let config = { config with repo_url } in
      OpamFile.Repo_config.write config_f config;
      Some (config, f)
    ) else
      None

let copy_files t nv dst =
  match files t nv with
  | None     -> ()
  | Some src -> OpamFilename.copy_files ~src ~dst

let consistent_ocaml_version t opam =
  let atom (r,v) =
    match OpamCompiler.Version.to_string v with
    | "system" ->
      begin match r with
        | `Eq  -> t.compiler = OpamCompiler.system
        | `Neq -> t.compiler <> OpamCompiler.system
        | _    -> OpamSystem.internal_error
                    "%s is not a valid constraint for the system compiler \
                     (only '=' and '!=' are valid)."
                    (OpamFormula.string_of_relop r)
      end
    | _ -> OpamCompiler.Version.eval_relop r
             (Lazy.force t.compiler_version) v
  in
  match OpamFile.OPAM.ocaml_version opam with
  | None   -> true
  | Some c -> OpamFormula.eval atom c

let consistent_os opam =
  match OpamFile.OPAM.os opam with
  | Empty -> true
  | f ->
    let atom (b, os) =
      let ($) = if b then (=) else (<>) in
      os $ OpamStd.Sys.os_string () in
    OpamFormula.eval atom f

let consistent_available_field t opam =
  OpamFilter.eval_to_bool ~default:false (filter_env ~opam t)
    (OpamFile.OPAM.available opam)

let quick_var_lookup v =
  if OpamVariable.Full.is_global v then (
    let var = OpamVariable.Full.variable v in
    let root = OpamStateConfig.(!r.root_dir) in
    let switch = OpamStateConfig.(!r.current_switch) in
    let config_f = OpamPath.Switch.global_config root switch in
    let config = OpamFile.Dot_config.read config_f in
    match get_env_var v with
    | Some _ as c -> c
    | None ->
      if OpamVariable.to_string var = "switch" then
        Some (S (OpamSwitch.to_string switch))
      else
        OpamFile.Dot_config.variable config var
  ) else
    None

let contents_of_variable t v =
  log "config-variable";
  match quick_var_lookup v with
  | Some c -> c
  | None   ->
    let env = filter_env (Lazy.force t) in
    let default = S "#undefined" in
    OpamFilter.ident_value env ~default (OpamFilter.ident_of_var v)

(* List the packages which do fulfil the compiler and OS constraints *)
let available_packages t =
  let ct = get_switch t t.switch_current in
  let filter nv =
    match opam_opt t nv with
    | None -> false
    | Some opam ->
      let has_repository () =
        OpamPackage.Map.mem nv t.package_index ||
        OpamPackage.Name.Map.mem (OpamPackage.name nv) ct.pinned 
      in
      consistent_ocaml_version ct opam
      && consistent_os opam
      && consistent_available_field t opam
      && has_repository ()
  in
  let pinned = pinned_packages t in
  let pinned_names =
    OpamPackage.Name.Map.fold
      (fun n _ s -> OpamPackage.Name.Set.add n s)
      ct.pinned OpamPackage.Name.Set.empty in
  let packages =
    pinned ++
    OpamPackage.Set.filter
      (fun nv -> not (OpamPackage.Name.Set.mem (OpamPackage.name nv) pinned_names))
      ct.packages in
  OpamPackage.Set.filter filter packages

(* Display a meaningful error for a package that doesn't exist *)
let unknown_package t (name, _ as atom) =
  let ct = get_switch t t.switch_current in
  if OpamPackage.Set.exists (fun nv -> OpamPackage.name nv = name) ct.packages
  then
    Printf.sprintf "No package matches %s."
      (OpamFormula.short_string_of_atom atom)
  else
    Printf.sprintf "No package named %s found."
      (OpamPackage.Name.to_string name)

(* Display a meaningful error for an unavailable package *)
let unavailable_reason t (name, _ as atom) =
  let ct = get_switch t t.switch_current in
  let reasons () =
    let candidates =
      OpamPackage.Set.filter (OpamFormula.check atom) ct.packages in
    let nv = OpamPackage.max_version candidates name in
    let r =
      let opam = opam t nv in
      (if consistent_ocaml_version ct opam then [] else [
          Printf.sprintf "it requires OCaml %s"
            (OpamFormula.string_of_formula
               (fun (op,v) ->
                  OpamFormula.string_of_relop op ^ " " ^
                  OpamCompiler.Version.to_string v)
               (match OpamFile.OPAM.ocaml_version opam with
                | Some v -> v
                | None -> assert false))
        ]) @
      (if consistent_os opam then [] else [
          Printf.sprintf "your OS doesn't match %s"
            (OpamFormula.string_of_formula
               (fun (b,s) -> (if b then "= " else "!= ") ^ s)
               (OpamFile.OPAM.os opam))
        ]) @
      (if consistent_available_field t opam then [] else [
          Printf.sprintf "your system doesn't comply with %s"
            (OpamFilter.to_string (OpamFile.OPAM.available opam))
        ]) in
    match r with
    | [] -> raise Not_found
    | [r] -> " because " ^ r ^ "."
    | rs -> " because:\n" ^ OpamStd.Format.itemize ~bullet:"    - " (fun x -> x) rs in
  try
    Printf.sprintf
      "%s is not available%s"
      (OpamFormula.short_string_of_atom atom)
      (reasons ())
  with Not_found -> try
    let pin = OpamPackage.Name.Map.find name ct.pinned in
    Printf.sprintf
      "%s is not available because the package is pinned to %s."
      (OpamFormula.short_string_of_atom atom)
      (match pin with
       | Version v ->
         Printf.sprintf "version %s" (OpamPackage.Version.to_string v)
       | _ ->
         Printf.sprintf "%s, version %s" (string_of_pin_option pin)
           (OpamPackage.Version.to_string (version_of_pin t name pin)))
  with Not_found ->
    unknown_package t atom

let static_base_packages =
  List.map OpamPackage.Name.of_string [ "base-unix"; "base-bigarray"; "base-threads" ]

let create_system_compiler_description root =
  match Lazy.force OpamOCaml.system_compiler with
  | None         -> ()
  | Some current ->
    log "create-system-compiler-description %a"
      (slog OpamCompiler.to_string) current;
    match Lazy.force OpamOCaml.system_ocamlc_where with
    | None     -> log "System compiler found but didn't answer to -where ??"
    | Some libdir ->
      let name = OpamCompiler.system in
      (* XXX legacy name: should be [current], but the change would have lots of
         implications *)
      let version = OpamCompiler.version current in
      let comp = OpamPath.compiler_comp root name in
      OpamFilename.remove comp;
      let f =
        OpamFile.Comp.create_preinstalled name version
          (if OpamStateConfig.(!r.no_base_packages) then []
           else static_base_packages)
          [ "CAML_LD_LIBRARY_PATH", Eq,
            "%{lib}%/stublibs" ^ String.make 1 (OpamStd.Sys.path_sep ()) ^
            Filename.concat libdir "stublibs", None ] in
      OpamFile.Comp.write comp f

let system_needs_upgrade_displayed = ref false
let system_needs_upgrade t =
  let ct = get_switch t t.switch_current in
  ct.compiler = OpamCompiler.system
  && match Lazy.force OpamOCaml.system_compiler with
  | None   ->
    if not !system_needs_upgrade_displayed then (
      system_needs_upgrade_displayed := true;
      OpamConsole.error
        "You current switch uses the system compiler, but no OCaml compiler \
         has been found in the current path.\n\
         You should either:\n\
        \   (i) reinstall OCaml on your system; or\n\
        \  (ii) use 'opam switch <version>' to use a local OCaml compiler."
    );
    false
  | Some c ->
    OpamFilename.exists (OpamPath.compiler_comp t.root ct.compiler)
    (* XXX name of the compiler is replaced with 'system' for legacy reasons,
       so we'll skim over differences in suffix-versions! *)
    && Lazy.force ct.compiler_version <> OpamCompiler.version c

let read_repositories root config =
  let names = OpamFile.Config.repositories config in
  List.fold_left (fun map repo_name ->
    let repo = OpamFile.Repo_config.read
        (OpamRepositoryPath.raw_config root repo_name) in
    OpamRepositoryName.Map.add repo_name repo map
  ) OpamRepositoryName.Map.empty names

module Cache = struct
  type t = {
    cached_opams: (package * OpamFile.OPAM.t) list;
  }

  let check_marshaled_file file =
    let ic = open_in_bin (OpamFilename.to_string file) in
    let this_magic = OpamVersion.magic () in
    let magic_len = String.length this_magic in
    let file_magic =
      let b = Bytes.create magic_len in
      really_input ic b 0 magic_len;
      Bytes.to_string b in
    if file_magic <> this_magic then (
      close_in ic;
      OpamConsole.note
        "Clearing cache (wrong magic string %s, expected %s)."
        file_magic this_magic;
      None
    ) else
    let header = Bytes.create Marshal.header_size in
    really_input ic header 0 Marshal.header_size;
    let expected_size = magic_len + Marshal.total_size header 0 in
    let current_size = in_channel_length ic in
    if expected_size <> current_size then (
      close_in ic;
      OpamConsole.note "Clearing cache (wrong length %d, expected %d)."
        current_size expected_size;
      None
    ) else (
      seek_in ic magic_len;
      Some ic
    )

  let marshal_from_file file =
    let chrono = OpamConsole.timer () in
    match check_marshaled_file file with
    | Some ic ->
      let (cache: t) = Marshal.from_channel ic in
      close_in ic;
      log "Loaded %a in %.3fs" (slog OpamFilename.to_string) file (chrono ());
      Some (OpamPackage.Map.of_list cache.cached_opams)
    | None ->
      log "Invalid cache, removing";
      OpamFilename.remove file;
      None

  let load root =
    let file = OpamPath.state_cache root in
    if OpamFilename.exists file
    then marshal_from_file file
    else None

  let save t =
    (* let ct = get_switch t t.switch_current in *)
    let chrono = OpamConsole.timer () in
    let file = OpamPath.state_cache t.root in
    assert (OpamPackage.Map.is_empty t.package_index || not (OpamPackage.Map.is_empty t.opams));
    OpamFilename.remove file;
    log "Writing the cache of metadata to %s ...\n"
      (OpamFilename.prettify file);
    let oc = open_out_bin (OpamFilename.to_string file) in
    output_string oc (OpamVersion.magic ());
    Marshal.to_channel oc { cached_opams = OpamPackage.Map.bindings t.opams }
      [Marshal.No_sharing];
    close_out oc;
    log "%a written in %.3fs" (slog OpamFilename.prettify) file (chrono ())

  let remove () =
    let root = OpamStateConfig.(!r.root_dir) in
    let file = OpamPath.state_cache root in
    OpamFilename.remove file

end

let empty_switch = {
  switch = OpamSwitch.system;
  compiler = OpamCompiler.system;
  compiler_version = lazy (OpamCompiler.Version.of_string "none");
  compiler_packages = OpamPackage.Set.empty;
  switch_config = OpamFile.Dot_config.empty;
  packages = OpamPackage.Set.empty;
  available_packages = lazy OpamPackage.Set.empty;
  pinned = OpamPackage.Name.Map.empty;
  installed = OpamPackage.Set.empty;
  installed_roots = OpamPackage.Set.empty;
  reinstall = OpamPackage.Set.empty;
}

let empty = {
  partial = true;
  root = OpamFilename.Dir.of_string "";
  aliases = OpamFile.Aliases.empty;
  repositories = OpamRepositoryName.Map.empty;
  package_index = OpamPackage.Map.empty;
  compiler_index = OpamCompiler.Map.empty;
  config = OpamFile.Config.empty;

  compilers = OpamCompiler.Set.empty;
  switch_current = OpamSwitch.system;
  switches = OpamSwitch.Map.singleton OpamSwitch.system empty_switch;
  opams = OpamPackage.Map.empty;
}

let upgrade_to_1_1_hook =
  ref (fun () -> assert false)

let upgrade_to_1_2 () =
  if OpamCoreConfig.(!r.safe_mode) then
    OpamConsole.error_and_exit "Safe mode: not upgrading from opamroot <1.2";
  log "Upgrade pinned packages format to 1.2";
  let root  = OpamStateConfig.(!r.root_dir) in
  let aliases = OpamFile.Aliases.safe_read (OpamPath.aliases root) in
  let remove_pinned_suffix d =
    let s = OpamFilename.Dir.to_string d in
    if Filename.check_suffix s ".pinned" then
      OpamFilename.move_dir ~src:d
        ~dst:(OpamFilename.Dir.of_string (Filename.chop_suffix s ".pinned"))
  in
  let packages = lazy (
    OpamPackage.Set.of_list
      (OpamPackage.Map.keys
         (OpamFile.Package_index.safe_read (OpamPath.package_index root)))
  ) in
  OpamSwitch.Map.iter (fun switch _ ->
    let pinned_version name =
      try
        let f = OpamPath.Switch.Overlay.opam root switch name in
        match OpamFile.OPAM.version_opt (OpamFile.OPAM.read f) with
        | None -> raise Not_found
        | Some v -> v
      with e ->
        OpamStd.Exn.fatal e;
        try OpamPackage.version (OpamPackage.max_version (Lazy.force packages) name)
        with Not_found -> OpamPackage.Version.of_string "0" in
    let fix_version nv =
      let obsolete_pinned_v = OpamPackage.Version.of_string "pinned" in
      if OpamPackage.version nv = obsolete_pinned_v then
        let name = OpamPackage.name nv in
        OpamPackage.create name (pinned_version name)
      else nv in
    List.iter remove_pinned_suffix
      (OpamFilename.dirs (OpamPath.Switch.dev_packages_dir root switch));
    List.iter remove_pinned_suffix
      (OpamFilename.dirs (OpamPath.Switch.Overlay.dir root switch));
    let switch_prefix = OpamPath.Switch.root root switch in
    let installed_f = OpamFilename.Op.(switch_prefix // "installed") in
    let installed = OpamFile.PkgList.safe_read installed_f in
    OpamFile.PkgList.write installed_f
      (OpamPackage.Set.map fix_version installed);
    let installed_roots_f =
      OpamFilename.Op.(switch_prefix // "installed.roots")
    in
    let installed_roots = OpamFile.PkgList.safe_read installed_roots_f in
    OpamFile.PkgList.write installed_roots_f
      (OpamPackage.Set.map fix_version installed_roots);
    (* Move .config files *)
    List.iter (fun f ->
        let name =
          OpamFilename.Base.to_string @@
          OpamFilename.basename @@
          OpamFilename.chop_extension f in
        if name <> "global-config" then
          let dst =
            OpamPath.Switch.Default.config root switch (OpamPackage.Name.of_string name)
          in
          OpamFilename.mkdir (OpamFilename.dirname dst);
          OpamFilename.move ~src:f ~dst
      )
      (OpamFilename.files (OpamPath.Switch.config_dir root switch))
  ) aliases

let upgrade_to_1_3 () =
  if OpamCoreConfig.(!r.safe_mode) then
    OpamConsole.error_and_exit "Safe mode: not upgrading from opamroot <1.3";
  log "Upgrade switch state files format to 1.3";
  let root  = OpamStateConfig.(!r.root_dir) in
  let aliases = OpamFile.Aliases.safe_read (OpamPath.aliases root) in
  OpamSwitch.Map.iter (fun switch c ->
      let switch_dir = OpamPath.Switch.root root switch in
      let open OpamFilename.Op in
      let installed_f = switch_dir // "installed" in
      let installed_roots_f = switch_dir // "installed.roots" in
      let pinned_f = switch_dir // "pinned" in
      let installed = OpamFile.PkgList.safe_read installed_f in
      let installed_roots = OpamFile.PkgList.safe_read installed_roots_f in
      let pinned = OpamFile.Pinned_legacy.safe_read pinned_f in
      let compiler =
        let comp = OpamFile.Comp.read (OpamPath.compiler_comp root c) in
        let atoms = OpamFormula.atoms (OpamFile.Comp.packages comp) in
        List.fold_left (fun acc (name,_) ->
            let nv =
              try
                match OpamPackage.Name.Map.find name pinned with
                | Version v -> OpamPackage.create name v
                | Source _ ->
                  let overlay = OpamPath.Switch.Overlay.opam root switch name in
                  let opam = OpamFile.OPAM.read overlay in
                  match OpamFile.OPAM.version_opt opam with
                  | Some v -> OpamPackage.create name v
                  | None -> raise Not_found
              with Not_found ->
              try OpamPackage.max_version installed name with Not_found ->
                OpamPackage.create name
                  (OpamPackage.Version.of_string "~unknown")
            in
            OpamPackage.Set.add nv acc)
          OpamPackage.Set.empty atoms
      in
      OpamFile.State.write
        (OpamPath.Switch.state root switch)
        { OpamFile.State.
          installed; installed_roots; pinned; compiler };
      OpamFilename.remove installed_f;
      OpamFilename.remove installed_roots_f;
      OpamFilename.remove pinned_f)
    aliases

(* Loads the global config file *)
let load_config root =
  let config = match OpamStateConfig.load root with
    | Some c -> c
    | None -> OpamFile.Config.empty
  in
  let config_version = OpamFile.Config.opam_version config in
  if config_version <> OpamVersion.current_nopatch then (
    if OpamVersion.(compare current config_version) < 0 &&
       not OpamFormatConfig.(!r.skip_version_checks) then
      OpamConsole.error_and_exit
        "%s reports a newer OPAM version, aborting."
        (OpamFilename.Dir.to_string (OpamStateConfig.(!r.root_dir)));
    (* opam has been updated, so refresh the configuration file and
       clean-up the cache. *)
    let v1_2 = OpamVersion.of_string "1.2" in
    let v1_3_dev2 = OpamVersion.of_string "1.3~dev2" in
    if OpamVersion.compare config_version v1_3_dev2 < 0 then
      let config = OpamFile.Config.with_opam_version config v1_3_dev2 in
      if OpamVersion.compare config_version v1_2 < 0 then upgrade_to_1_2 ();
      upgrade_to_1_3 ();
      OpamStateConfig.write root config;
      Cache.remove ();
      config
    else
      config;
  ) else
    config

let load_global_state () =
  log "LOAD-GLOBAL-STATE";
  let root = OpamStateConfig.(!r.root_dir) in
  let config = load_config root in
  let aliases = OpamFile.Aliases.safe_read (OpamPath.aliases root) in
  { empty with root; config; aliases }

let load_switch_config t switch =
  let ct = get_switch t t.switch_current in
  let f = OpamPath.Switch.global_config t.root switch in
  if OpamFilename.exists f then OpamFile.Dot_config.read f
  else
    (OpamConsole.error "No global config file found for switch %s. \
                        Switch broken ?"
       (OpamSwitch.to_string ct.switch);
     OpamFile.Dot_config.empty)

let with_switch switch t =
  let compiler =
    try OpamSwitch.Map.find switch t.aliases
    with Not_found ->
      OpamConsole.error_and_exit
        "The current switch (%s) is an unknown compiler switch."
        (OpamSwitch.to_string switch) 
  in
  let switch_config = load_switch_config t switch in
  let ct = { empty_switch with switch; compiler; switch_config; } in
  let switches = OpamSwitch.Map.singleton switch ct in
  { t with switch_current = switch; switches }

(* load partial state to be able to read env variables *)
let load_env_state call_site switch =
  let t = load_global_state () in
  log "LOAD-ENV-STATE(%s)" call_site;
  with_switch switch t

<<<<<<< HEAD
let base_package_names t = OpamPackage.names_of_packages t.compiler_packages

let base_packages t = t.compiler_packages
=======
let base_package_names t =
  let ct = get_switch t t.switch_current in
  let comp = compiler_comp t ct.compiler in
  let atoms = OpamFormula.atoms (OpamFile.Comp.packages comp) in
  OpamPackage.Name.Set.of_list (List.map fst atoms)

let base_packages t =
  let ct = get_switch t t.switch_current in
  if OpamStateConfig.(!r.no_base_packages) then OpamPackage.Set.empty else
  let comp = compiler_comp t ct.compiler in
  let atoms = OpamFormula.atoms (OpamFile.Comp.packages comp) in
  let candidates = packages_of_atoms t atoms in

  List.fold_left (fun acc (name,_ as atom) ->
      if is_pinned t name then
        (* Allow overriding of base package through pinning *)
        OpamPackage.Set.add (pinned t name) acc
      else
      let nvs = OpamPackage.packages_of_name candidates name in
      if OpamPackage.Set.is_empty nvs then
        (OpamConsole.error "Base package %s of compiler %s not found! Ignored."
           (OpamFormula.short_string_of_atom atom)
           (OpamCompiler.to_string ct.compiler);
         acc)
      else
      let installed = nvs %% ct.installed in
      if OpamPackage.Set.is_empty installed then
        OpamPackage.Set.add (OpamPackage.Set.choose nvs) acc
      else
        installed ++ acc
    ) OpamPackage.Set.empty atoms
>>>>>>> 0695ee14

let is_compiler_installed t comp =
  OpamSwitch.Map.exists (fun _ c -> c = comp) t.aliases

let is_switch_installed t switch =
  OpamSwitch.Map.mem switch t.aliases

let switch_state t =
  { OpamFile.State.
    installed = t.installed;
    installed_roots = t.installed_roots;
    compiler = t.compiler_packages;
    pinned = t.pinned; }

let string_of_cnf string_of_atom cnf =
  let string_of_clause c =
    Printf.sprintf "%s" (OpamStd.List.concat_map " | " string_of_atom (List.rev c)) in
  Printf.sprintf "%s" (OpamStd.List.concat_map " , " string_of_clause (List.rev cnf))

let string_of_conjunction string_of_atom c =
  Printf.sprintf "%s" (OpamStd.List.concat_map " , " string_of_atom (List.rev c))

let pef_package ?(orphans=OpamPackage.Set.empty) t =
  let ct = get_switch t t.switch_current in 
  let depends   = OpamPackage.Map.map OpamFile.OPAM.depends t.opams in
  let depopts   = OpamPackage.Map.map OpamFile.OPAM.depopts t.opams in
  let conflicts = OpamPackage.Map.map OpamFile.OPAM.conflicts t.opams in
  let maintainers = OpamPackage.Map.map OpamFile.OPAM.maintainer t.opams in
  (* let devs = dev_packages t in *)
  let base = base_packages t in
  let to_atom_ext_formula t =
    let atom (r,v) = Atom (r, v) in
    let atoms (x, c, k) =
      match OpamFormula.cnf_of_formula (OpamFormula.map atom c) with
      | Empty -> Atom (x, None, k)
      | cs    -> OpamFormula.map (fun c -> Atom (x, Some c, k)) cs in
    OpamFormula.map atoms t
  in
  let to_cnf t =
    let rec or_formula = function
      | Atom (x,None,k)      -> [k, x, None]
      | Atom (x,Some(r,v),k) -> [k, x, Some(r,v)]
      | Or(x,y)            -> or_formula x @ or_formula y
      | Empty
      | Block _
      | And _      -> assert false in
    let rec aux t = match t with
      | Empty    -> []
      | Block _  -> assert false
      | Atom _
      | Or _     -> [or_formula t]
      | And(x,y) -> aux x @ aux y in
    aux (OpamFormula.cnf_of_formula (to_atom_ext_formula t))
  in
  let formula_of_extended f =
    to_cnf ( OpamFormula.(map (fun (n, (kws,formula)) -> OpamFormula.Atom (n, formula, kws))) f)
  in
  let string_of_flags l = 
    let aux = function
      | Depflag_Build -> "build"
      | Depflag_Test -> "test"
      | Depflag_Doc -> "doc"
      | Depflag_Dev -> "dev"
      | Depflag_Unknown s -> s
    in match l with
    |[] -> ""
    |l -> Printf.sprintf " <%s>" (String.concat " " (List.map aux l))
  in
  let string_of_atom = function
    | fl , n, None ->
        Printf.sprintf "%s%s" (OpamPackage.Name.to_string n) (string_of_flags fl)
    | fl, n, Some (r,c) ->
      Printf.sprintf "%s (%s %s)%s"
        (OpamPackage.Name.to_string n)
        (string_of_relop r)
        (OpamPackage.Version.to_string c)
        (string_of_flags fl)
  in
  let aux package =
    let opam = opam t package in
    let available =
      let available_filter t switch =
        let t = with_switch switch t in
        let env v = 
          if not (OpamVariable.Full.is_global v) then None else
          match OpamVariable.to_string (OpamVariable.Full.variable v) with
          | "ocaml-version" -> string (OpamCompiler.Version.to_string
                                         (Lazy.force ct.compiler_version))
          | "opam-version"  -> string (OpamVersion.to_string OpamVersion.current)
          | "compiler" -> string (OpamCompiler.to_string ct.compiler)
          | "preinstalled"  -> bool (OpamFile.Comp.preinstalled
                                       (compiler_comp t ct.compiler))
          | "switch"        -> string (OpamSwitch.to_string ct.switch)
          | "ocaml-native"  ->
            if ct.compiler = OpamCompiler.system then
              bool (Lazy.force OpamOCaml.ocaml_native_available)
            else
              bool (OpamFilename.exists
                      (OpamPath.Switch.bin t.root ct.switch ct.switch_config
                       // "ocamlopt"))
          | "ocaml-native-tools" ->
            if ct.compiler = OpamCompiler.system then
              bool (Lazy.force OpamOCaml.ocaml_opt_available)
            else
              bool (OpamFilename.exists
                      (OpamPath.Switch.bin t.root ct.switch ct.switch_config
                       // "ocamlc.opt"))
          | "ocaml-native-dynlink" ->
            if ct.compiler = OpamCompiler.system then
              bool (Lazy.force OpamOCaml.ocaml_natdynlink_available)
            else
              bool (OpamFilename.exists
                      (OpamPath.Switch.lib_dir t.root ct.switch ct.switch_config
                       / "ocaml" // "dynlink.cmxa"))
          | "arch"          -> string (OpamStd.Sys.arch ())
          | _               -> None
        in
        OpamFilter.eval_to_bool ~default:true env (OpamFile.OPAM.available opam)
        && consistent_ocaml_version ct opam
      in
      match List.filter (available_filter t) (OpamSwitch.Map.keys t.aliases) with
      |[] -> None
      |l -> Some("switch",(String.concat ", " (List.map OpamSwitch.to_string l)))
    in
    match available with
    |None -> None
    |Some _ -> 
      let installed =
        let l =
          OpamSwitch.Map.fold (fun switch _ acc ->
            let installed =
              (OpamFile.State.safe_read (OpamPath.Switch.state t.root switch))
              .OpamFile.State.installed
            in
            if OpamPackage.Set.mem package installed then
              (OpamSwitch.to_string switch) :: acc
            else acc
          ) (OpamSwitch.Map.add ct.switch ct.compiler t.aliases) []
        in
        match l with
        |[] -> None
        |l -> Some("installed",String.concat ", " l)
      in
      let name = Some("package",(OpamPackage.name_to_string package)) in
      let version = Some("version",(OpamPackage.version_to_string package)) in
      let maintainer =
        try
          let m = OpamPackage.Map.find package maintainers in
          Some("maintainer",(string_of_conjunction (fun a -> a) m))
        with Not_found -> None
      in
      let base = if OpamPackage.Set.mem package base then Some("base","yes") else None in
      let hold =
        try
          match OpamPackage.Name.Map.find (OpamPackage.name package) ct.pinned with
          |Version v when v = (OpamPackage.version package) -> Some("hold","yes")
          |_ -> None
        with Not_found -> None
      in
      let depends =
        try
          let d = OpamPackage.Map.find package depends in
          let dd = formula_of_extended d in
          Some ("depends", string_of_cnf string_of_atom dd)
        with Not_found -> None
      in
      let depopts =
        try
          let d = OpamPackage.Map.find package depopts in
          let dd = formula_of_extended d in
          Some ("depopts", string_of_cnf string_of_atom dd)
        with Not_found -> None
      in
      let conflicts =
        try
          let c = OpamPackage.Map.find package conflicts in
          let n = OpamPackage.name package in
          let cc = (n,None)::(OpamFormula.to_disjunction c) in
          Some("conflicts", string_of_conjunction OpamFormula.string_of_atom cc)
        with Not_found -> None
      in
      let reinstall =
        if OpamPackage.Set.mem package ct.reinstall then
          Some("reinstall","yes") 
        else None 
      in
      Some (
        List.fold_left (fun acc -> function
          |None -> acc
          |Some (k,v) -> (k,(Common.Format822.dummy_loc,v))::acc
        ) [] [name;version;maintainer;installed;hold;base;depends;conflicts;depopts;reinstall]
      )
  in
  let s = ct.packages ++ ct.installed ++ orphans in
  OpamPackage.Set.fold (fun p l -> match aux p with None -> l | Some par -> par::l) s []
;;

let dump_state t oc =
  List.iter (fun par ->
    List.iter (fun (k,(_,v)) -> Printf.fprintf oc "%s: %s\n" k v) (List.rev par);
    Printf.fprintf oc "\n"
  ) (pef_package t)

let pef_packagelist ?(profiles=[]) t =
  let ct = get_switch t t.switch_current in
  let switch = OpamSwitch.to_string ct.switch in
  let switches = OpamSwitch.Map.fold (fun s _ acc -> (OpamSwitch.to_string s)::acc) t.aliases [] in
  let options = (switch,switches,profiles) in
  let extras = [("reinstall",Some (Pef.Packages.parse_s Pef.Packages.parse_bool_s))] in 
  List.fold_left (fun acc par ->
    match Opam.Packages.parse_package_stanza options ~extras par with
    |Some pkg -> pkg::acc
    |None -> acc
  ) [] (pef_package t)

let pef_packageuniv ?(orphans=OpamPackage.Set.empty) ?(profiles=[]) t =
  let ct = get_switch t t.switch_current in
  let switch = OpamSwitch.to_string ct.switch in
  let switches = OpamSwitch.Map.fold (fun s _ acc -> (OpamSwitch.to_string s)::acc) t.aliases [] in
  let options = (switch,switches,profiles) in
  let extras = [("reinstall",Some (Pef.Packages.parse_s Pef.Packages.parse_bool_s))] in 
  let h = Hashtbl.create 1024 in
  List.iter (fun par ->
    match Opam.Packages.parse_package_stanza options ~extras par with
    |Some pkg -> Hashtbl.add h (pkg#name,pkg#version) pkg
    |None -> ()
  ) (pef_package ~orphans t);
  h

let pef_state request t =
  let ct = get_switch t t.switch_current in
  let profiles,request =
    let to_string =
      let string_of_conjunction string_of_atom c =
          Printf.sprintf "%s" (OpamStd.List.concat_map " , " string_of_atom c)
      in
      string_of_conjunction OpamFormula.string_of_atom
    in
    let profiles =
      if OpamStateConfig.(!r.build_test) then "test"
      else if OpamStateConfig.(!r.build_doc) then "doc"
      else "build"
    in
    let switches = OpamSwitch.Map.fold (fun s _ acc -> (OpamSwitch.to_string s)::acc) t.aliases [] in
    let par = [
      ("install",(Common.Format822.dummy_loc,(to_string request.wish_install)));
      ("remove",(Common.Format822.dummy_loc,(to_string request.wish_remove)));
      ("upgrade",(Common.Format822.dummy_loc,(to_string request.wish_upgrade)));
      ("switch",(Common.Format822.dummy_loc,OpamSwitch.to_string ct.switch));
      ("switches",(Common.Format822.dummy_loc,String.concat ", " switches)); 
      ("profiles",(Common.Format822.dummy_loc,profiles)); 
      ("preferences",(Common.Format822.dummy_loc,OpamSolverConfig.criteria request.criteria)) 
    ]
    in
    [profiles],Opam.Packages.parse_request_stanza par
  in
  let l = pef_packagelist ~profiles t in
  (request,l)

let installed_versions t name =
  OpamSwitch.Map.fold (fun switch _ map ->
    let installed =
      (OpamFile.State.safe_read (OpamPath.Switch.state t.root switch))
      .OpamFile.State.installed
    in
    if is_name_installed_aux installed name then
      let nv = find_installed_package_by_name_aux installed name in
      if OpamPackage.Map.mem nv map then
        let aliases = OpamPackage.Map.find nv map in
        let map = OpamPackage.Map.remove nv map in
        OpamPackage.Map.add nv (switch :: aliases) map
      else
        OpamPackage.Map.add nv [switch] map
    else
      map
  ) t.aliases OpamPackage.Map.empty

let universe ?(orphans=OpamPackage.Set.empty) t action =
  let ct = get_switch t t.switch_current in
  let opams = (* Read overlays of pinned packages *)
    OpamPackage.Name.Map.fold (fun name pin map ->
        let v = version_of_pin t name pin in
        let overlay = OpamPath.Switch.Overlay.opam t.root ct.switch name in
        if OpamFilename.exists overlay then
          OpamPackage.Map.add
            (OpamPackage.create name v) (OpamFile.OPAM.read overlay) map
        else map)
      ct.pinned t.opams
  in
  let switch = OpamSwitch.to_string ct.switch in
  let switches = OpamSwitch.Map.fold (fun s _ acc -> (OpamSwitch.to_string s)::acc) t.aliases [] in
  let profiles = 
    let l = ref [] in
    if OpamStateConfig.(!r.build_test) then l := "test"::!l;
    if OpamStateConfig.(!r.build_doc); then l := "doc"::!l;
    !l
  in
  (* !!! Here is where we create the PEF universe and pass the comparison function *)
  let options = (switch,switches,profiles) in
  let pefuniv = pef_packageuniv ~orphans t in
  let pefpkglist = Hashtbl.fold (fun _ v acc -> v::acc) pefuniv [] in 
  let tables = Pef.Pefcudf.init_tables Versioning.Debian.compare pefpkglist in
  {
    u_pefuniv   = pefuniv;
    u_options   = options;
    u_tables    = tables;
    u_packages  = ct.installed ++ ct.packages;
    u_action    = action;
    u_installed = ct.installed;
    u_available = Lazy.force ct.available_packages;
    u_depends   = OpamPackage.Map.map OpamFile.OPAM.depends opams;
    u_depopts   = OpamPackage.Map.map OpamFile.OPAM.depopts opams;
    u_conflicts = OpamPackage.Map.map OpamFile.OPAM.conflicts opams;
    u_installed_roots = ct.installed_roots;
    u_pinned    = pinned_packages t;
    u_dev       = dev_packages t;
    u_base      = base_packages t;
    u_attrs     = [];
    u_test      = OpamStateConfig.(!r.build_test);
    u_doc       = OpamStateConfig.(!r.build_doc);
  }

let installed_timestamp t name =
  let ct = get_switch t t.switch_current in
  let instfile = OpamPath.Switch.install t.root ct.switch name in
  (Unix.stat (OpamFilename.to_string instfile)).Unix.st_mtime

(* Check that the dev packages are installed -- if not, just remove
   the temporary files. *)
let global_consistency_checks t =
  let pkgdir = OpamPath.dev_packages_dir t.root in
  let pkgdirs = OpamFilename.dirs pkgdir in
  let all_installed = all_installed t in
  let stale_pkgdirs =
    List.filter (fun dir ->
        match OpamPackage.of_dirname dir with
        | None -> true
        | Some nv -> not (OpamPackage.Set.mem nv all_installed))
      pkgdirs
  in
  List.iter (fun d ->
      log "Stale dev directory %s, removing" (OpamFilename.Dir.to_string d);
      OpamFilename.rmdir d)
    stale_pkgdirs;
  List.iter (fun f ->
      log "Stale file %s found, Removing\n" (OpamFilename.to_string f);
      OpamFilename.remove f)
    (OpamFilename.files pkgdir);
  let aliases = OpamFile.Aliases.safe_read (OpamPath.aliases t.root) in
  if OpamSwitch.Map.exists (fun _ c -> c =  OpamCompiler.system) aliases then
    let comp_f = OpamPath.compiler_comp t.root OpamCompiler.system in
    if not (OpamFilename.exists comp_f) then (
      OpamConsole.msg "Regenerating the system compiler description.\n";
      create_system_compiler_description t.root;
    )

let switch_consistency_checks t =
  let ct = get_switch t t.switch_current in
  let cleanup_dir title dir filter =
    let dirs = OpamFilename.dirs dir in
    let stale_dirs =
      List.filter (fun d ->
          try
            let name =
              OpamPackage.Name.of_string
                (OpamFilename.Base.to_string (OpamFilename.basename_dir d)) in
            filter name
          with Failure _ -> true)
        dirs
    in
    List.iter (fun d ->
        log "Stale %s directory %s, removing" title (OpamFilename.Dir.to_string d);
        OpamFilename.rmdir d)
      stale_dirs;
    List.iter (fun f ->
        OpamConsole.error "Removing %s.\n" (OpamFilename.to_string f);
        OpamFilename.remove f)
      (OpamFilename.files dir)
  in
  cleanup_dir "dev"
    (OpamPath.Switch.dev_packages_dir t.root ct.switch)
    (fun name ->
       not (is_name_installed t name) && not (is_pinned t name));
  cleanup_dir "overlay"
    (OpamPath.Switch.Overlay.dir t.root ct.switch)
    (fun name ->
       not (is_pinned t name) &&
       try
         let opam =
           OpamFile.OPAM.read
             (OpamPath.Switch.Overlay.opam t.root ct.switch name)
         in
         let nv =
           OpamPackage.create
             (OpamFile.OPAM.name opam) (OpamFile.OPAM.version opam)
         in
         not (OpamPackage.Set.mem nv ct.installed) ||
         OpamPackage.Map.mem nv t.opams (* this package has upstream metadata *)
       with e -> OpamStd.Exn.fatal e; true)

let reinstall_system_compiler t =
  log "reinstall-system-compiler";
  let continue =
    OpamConsole.confirm
      "Your system compiler has been changed. Do you want to upgrade \
       your OPAM installation ?" in

  if continue then (

    (* Update system.comp *)
    create_system_compiler_description t.root;

    (* Reinstall all system compiler switches *)
    OpamSwitch.Map.iter (fun s a ->
      if a = OpamCompiler.system then (
        OpamConsole.header_msg "Upgrading %s" (OpamSwitch.to_string s);
        !switch_reinstall_hook s
      )
    ) t.aliases

  ) else
    OpamStd.Sys.exit 1

let load_repository_state ?(save_cache=true) () =
  let t = load_global_state () in
  log "LOAD-REPOSITORY-STATE";

  let opams = Cache.load t.root in
  let cached = opams <> None in
  if cached then log "Cache found";
  let compilers =
    let files = OpamFilename.rec_files (OpamPath.compilers_dir t.root) in
    let comp = OpamStd.List.filter_map OpamCompiler.of_filename files in
    OpamCompiler.Set.of_list comp
  in
  let repositories = read_repositories t.root t.config in
  let package_index =
    OpamFile.Package_index.safe_read (OpamPath.package_index t.root) in
  let compiler_index =
    OpamFile.Compiler_index.safe_read (OpamPath.compiler_index t.root) in
  let load_opam_file nv =
    let dir = package_repo_dir t.root repositories package_index nv in
    read_opam dir
  in
  let opams =
    match opams with Some o -> o | None ->
      let packages =
        OpamPackage.Set.of_list (OpamPackage.Map.keys package_index)
      in
      OpamPackage.Set.fold (fun nv map ->
          match load_opam_file nv with
          | Some o -> OpamPackage.Map.add nv o map
          | None -> map
        ) packages OpamPackage.Map.empty
  in
  let t =
    { t with repositories; compilers; package_index; compiler_index; opams }
  in
  if save_cache && not cached then Cache.save t;
  t

let load_state ?save_cache call_site switch =
  let chrono = OpamConsole.timer () in
  !upgrade_to_1_1_hook ();

  let t = load_repository_state ?save_cache () in
  log "LOAD-STATE(%s)" call_site;
  print_state t ;

  let partial = false in

  let switch, compiler =
    try switch, OpamSwitch.Map.find switch t.aliases
    with Not_found ->
      log "%a does not contain the compiler name associated to the switch %a"
        (slog @@ OpamFilename.to_string @* OpamPath.aliases) t.root
        (slog OpamSwitch.to_string) switch;
      if OpamCoreConfig.(!r.safe_mode) then
        OpamConsole.error_and_exit "Safe mode: invalid switch selected";
      match OpamStateConfig.(!r.switch_from) with
      | `Command_line | `Env -> OpamSwitch.not_installed switch
      | `Default ->
        OpamConsole.error "Current switch set to %S, which is unknown."
          (OpamSwitch.to_string switch);
        (try
           let new_switch, _ = OpamSwitch.Map.choose t.aliases in
           let config = OpamFile.Config.with_switch t.config new_switch in
           OpamStateConfig.write t.root config;
           OpamConsole.errmsg "Swiched back to %s"
             (OpamSwitch.to_string new_switch);
         with Not_found -> ());
        OpamStd.Sys.exit 10
  in
  let switch_config =
    load_switch_config t switch
  in
  let compiler_version = lazy (
    let comp_f = OpamPath.compiler_comp t.root compiler in
    (* XXX: useful for upgrade to 1.1 *)
    if not (OpamFilename.exists comp_f) then
      if compiler = OpamCompiler.system then
        create_system_compiler_description t.root
      else
        OpamConsole.error_and_exit "%S is not a valid compiler."
          (OpamCompiler.to_string compiler);
    OpamFile.Comp.version (OpamFile.Comp.read comp_f)
  ) in
  let { OpamFile.State. installed; installed_roots; pinned;
        compiler = compiler_packages; } =
    OpamFile.State.safe_read (OpamPath.Switch.state t.root switch)
  in
  let opams =
    (* Add installed packages without repository (from ~/.opam/packages) *)
    OpamPackage.Set.fold (fun nv opams ->
        if OpamPackage.Map.mem nv opams then opams else
        try
          OpamStd.Option.Op.(
            (read_opam (OpamPath.packages t.root nv) >>| fun opam ->
             OpamPackage.Map.add nv opam opams)
            +! opams)
        with
        | OpamFormat.Bad_format _ | Lexer_error _
        | Parsing.Parse_error | OpamSystem.Internal_error _ -> opams
      )
      installed t.opams
  in
  let packages = OpamPackage.Set.of_list (OpamPackage.Map.keys t.opams) in
  let reinstall =
    OpamFile.PkgList.safe_read (OpamPath.Switch.reinstall t.root switch)
  in
<<<<<<< HEAD
  let t = {
    t with partial; switch; compiler; compiler_version; compiler_packages;
           switch_config;
           installed; pinned; installed_roots; opams; packages; reinstall
  } in
  let t = { t with packages = pinned_packages t ++ packages } in
  let t = { t with available_packages = lazy (available_packages t) } in
  print_state t;
=======
  (* XXX this is a messy hack ! available_packages is updated using t *)
  let ct = { empty_switch with 
            switch; compiler; compiler_version; switch_config; installed; 
            pinned; installed_roots; reinstall;
            packages = pinned_packages t ++ packages } 
  in
  let t = { t with partial; opams; 
              switch_current = switch;
              switches = OpamSwitch.Map.singleton switch ct } in
  let ct = { ct with available_packages = lazy (available_packages t) } in
  let t = { t with switches = OpamSwitch.Map.singleton switch ct } in
>>>>>>> 0695ee14
  let load_time = chrono () in
  log "State %s loaded in %.3fs" call_site load_time;
  (* Check whether the system compiler has been updated *)
  if system_needs_upgrade t then (
    reinstall_system_compiler t;
    if OpamConsole.confirm "\nSystem update successful. Go on with %S ?"
        (String.concat " " (Array.to_list Sys.argv))
    then t
    else OpamStd.Sys.exit 0
  ) else
    t

(* install ~/.opam/switches/<switch>/config/global-conf.config *)
let install_global_config root switch =
  log "install_global_config switch=%a" (slog OpamSwitch.to_string) switch;

  (* .config *)
  let vars =
    let map f l = List.rev_map (fun (s,p) -> OpamVariable.of_string s, S (f p)) l in
    let id x = x in

    map OpamFilename.Dir.to_string
      [
        ("root", root);
        ("prefix", OpamPath.Switch.root root switch);
        ("lib", OpamPath.Switch.Default.lib_dir root switch);
        ("bin", OpamPath.Switch.Default.bin root switch);
        ("sbin", OpamPath.Switch.Default.sbin root switch);
        ("doc", OpamPath.Switch.Default.doc_dir root switch);
        ("stublibs", OpamPath.Switch.Default.stublibs root switch);
        ("toplevel", OpamPath.Switch.Default.toplevel root switch);
        ("man", OpamPath.Switch.Default.man_dir root switch);
        ("share", OpamPath.Switch.Default.share_dir root switch);
        ("etc", OpamPath.Switch.Default.etc_dir root switch);
      ]
    @ map id [
      ("user" ,
       try (Unix.getpwuid (Unix.getuid ())).Unix.pw_name
       with Not_found -> "user");
      ("group",
       try (Unix.getgrgid (Unix.getgid ())).Unix.gr_name
       with Not_found -> "group");
      ("make" , OpamStateConfig.(Lazy.force !r.makecmd));
      ("os"   , OpamStd.Sys.os_string ());
    ] in

  let config = OpamFile.Dot_config.create vars in
  OpamFile.Dot_config.write
    (OpamPath.Switch.global_config root switch)
    config;
  config

let fix_descriptions_hook =
  ref (fun ?save_cache:_ ?verbose:_ _ -> assert false)

(* Upgrade to the new file overlay *)
let upgrade_to_1_1 () =
  let root  = OpamStateConfig.(!r.root_dir) in
  let opam  = root / "opam" in
  let opam_tmp = root / "opam_tmp" in
  let descr = root / "descr" in
  let compilers = root / "compilers" in
  let repo_index = root / "repo" // "index" in
  if OpamFilename.exists_dir opam || OpamFilename.exists repo_index then (
    if OpamCoreConfig.(!r.safe_mode) then
      OpamConsole.error_and_exit "Safe mode: not upgrading from opamroot <1.1";
    OpamSystem.in_dir (OpamStd.Sys.home ()) @@ fun () ->

    OpamConsole.header_msg
      "Upgrading to OPAM 1.1 %s"
      (OpamConsole.colorise `red "[DO NOT INTERRUPT THE PROCESS]");
    OpamConsole.formatted_msg
      "\n\
      \   In case something goes wrong, you can run that upgrade process again \
       by doing:\n\
       \n\
      \       mkdir %s/opam && opam list\n\
       \n\
       ** Processing **\n"
      (OpamFilename.prettify_dir (OpamStateConfig.(!r.root_dir)));

    if OpamFilename.exists_dir opam then
      OpamFilename.move_dir ~src:opam ~dst:opam_tmp;
    OpamFilename.rmdir descr;
    if OpamFilename.exists_dir (OpamPath.packages_dir root) then
      OpamFilename.rmdir (OpamPath.packages_dir root);

    (* Remove the cache. *)
    if OpamFilename.exists (OpamPath.state_cache root) then
      OpamFilename.remove (OpamPath.state_cache root);

    (* Remove the index files *)
    OpamFilename.remove (OpamStateConfig.(!r.root_dir) / "repo" // "index");
    OpamFilename.remove (OpamStateConfig.(!r.root_dir) / "repo" // "index.packages");
    OpamFilename.remove (OpamStateConfig.(!r.root_dir) / "repo" // "index.compilers");

    (* fix the base config files *)
    let aliases = OpamFile.Aliases.safe_read (OpamPath.aliases root) in
    OpamSwitch.Map.iter (fun switch _ ->
        ignore (install_global_config root switch)
      ) aliases;

    OpamFilename.with_tmp_dir (fun tmp_dir ->
        let keep_compilers =
          OpamCompiler.Set.of_list (OpamSwitch.Map.values aliases) in
        (* Fix system.comp *)
        let backups =
          OpamCompiler.Set.fold (fun compname backups ->
              let comp =
                root / "compilers" // (OpamCompiler.to_string compname ^ ".comp") in
              if OpamFilename.exists comp then (
                let tmp_file =
                  OpamFilename.create tmp_dir (OpamFilename.basename comp) in
                log "backing up %a to %a"
                  (slog OpamFilename.to_string) comp
                  (slog OpamFilename.to_string) tmp_file;
                OpamFilename.move ~src:comp ~dst:tmp_file;
                (compname,tmp_file) :: backups
              )
              else backups
            ) keep_compilers [] in

        OpamFilename.rmdir compilers;

        List.iter (fun (compname,tmp_file) ->
            log "restoring %a" (slog OpamFilename.to_string) tmp_file;
            let comp = OpamPath.compiler_comp root compname in
            OpamFilename.mkdir (OpamFilename.dirname comp);
            OpamFilename.move ~src:tmp_file ~dst:comp
          ) backups;
        if not (OpamFilename.exists (OpamPath.compiler_comp root OpamCompiler.system))
        then create_system_compiler_description root
      );
    (* Remove pinned cache *)
    OpamSwitch.Map.iter (fun switch _ ->
        let pinned_cache = OpamPath.Switch.root root switch / "pinned.cache" in
        if OpamFilename.exists_dir pinned_cache then (
          OpamConsole.msg
            "Removing the cache of pinned packages for the switch %s ...\n"
            (OpamSwitch.to_string switch);
          OpamFilename.rmdir pinned_cache;
        )
      ) aliases;

    (* Fix all the descriptions *)
    let t =
      load_state ~save_cache:false "update-to-1.1."
        OpamStateConfig.(!r.current_switch)
    in
    !fix_descriptions_hook ~verbose:false t;

    (* Fix the pinned packages *)
    OpamSwitch.Map.iter (fun switch _ ->
        let pinned =
          OpamFile.Pinned_legacy.safe_read
            OpamFilename.Op.(OpamPath.Switch.root root switch // "pinned")
        in
        OpamPackage.Name.Map.iter (fun name _ ->
            let t = with_switch switch t in
            if is_pinned t name then (
              OpamFilename.rmdir (OpamPath.Switch.Overlay.package root switch name);
              add_pinned_overlay t name;
            )
          ) pinned
      ) aliases;

    (* Workaround to add back packages without repositories *)
    List.iter (fun file ->
        let nv =
          file
          |> OpamFilename.chop_extension
          |> OpamFilename.basename
          |> OpamFilename.Base.to_string
          |> OpamPackage.of_string in
        let dst = OpamPath.opam root nv in
        if not (OpamFilename.exists dst) then OpamFilename.copy ~src:file ~dst
      ) (OpamFilename.files opam_tmp);
    OpamFilename.rmdir opam_tmp;

    OpamConsole.header_msg
      "Upgrade complete. Now continuing with \"%s\""
      (String.concat " " (Array.to_list Sys.argv));
    OpamConsole.msg "\n";
  )

let () = upgrade_to_1_1_hook := upgrade_to_1_1

let switch_eval_sh = "switch_eval.sh"
let complete_sh    = "complete.sh"
let complete_zsh   = "complete.zsh"
let variables_sh   = "variables.sh"
let variables_csh  = "variables.csh"
let variables_fish = "variables.fish"
let init_sh        = "init.sh"
let init_zsh       = "init.zsh"
let init_csh       = "init.csh"
let init_fish      = "init.fish"
let init_file = function
  | `sh   -> init_sh
  | `csh  -> init_csh
  | `zsh  -> init_zsh
  | `bash -> init_sh
  | `fish -> init_fish

let source t ~shell ?(interactive_only=false) f =
  let file f = OpamFilename.to_string (OpamPath.init t.root // f) in
  let s =
    match shell with
    | `csh ->
      Printf.sprintf "source %s >& /dev/null || true\n" (file f)
    | `fish ->
      Printf.sprintf "source %s > /dev/null 2> /dev/null or true\n" (file f)
    | _ ->
      Printf.sprintf ". %s > /dev/null 2> /dev/null || true\n" (file f)
  in
  if interactive_only then
    match shell with
    | `csh ->
      Printf.sprintf "if (tty -s >&/dev/null) then\n  %sendif\n" s
    | `fish ->
      Printf.sprintf "if tty -s >/dev/null 2>&1\n %send\n" s
    | _ ->
      Printf.sprintf "if tty -s >/dev/null 2>&1; then\n  %sfi\n" s
  else s

let expand_env t ?opam (env: env_update list) variables : env =
  let fenv v =
    try resolve_variable t ?opam variables v
    with Not_found ->
      log "Undefined variable: %s" (OpamVariable.Full.to_string v);
      None
  in
  List.rev_map (fun (ident, op, string, comment) ->
    let string = OpamFilter.expand_string fenv string in
    let prefix = OpamFilename.Dir.to_string t.root in
    let read_env () =
      try OpamStd.Env.reset_value ~prefix (OpamStd.Sys.path_sep ())
            (OpamStd.Env.get ident)
      with Not_found -> [] in
    let update_env a =
      let before, after =
        OpamStd.Env.cut_value
          ~prefix (OpamStd.Sys.path_sep ()) (OpamStd.Env.get ident)
      in
      List.rev_append before (a::after)
    in
    let cons ~head a b =
      let c = List.filter ((<>)"") b in
      match b with
      | []      -> if head then [ ""; a ] else [ a; "" ]
      | "" :: _ -> "" :: a :: c
      | _       ->
        match List.rev b with
        | "" :: _ -> (a :: c) @ [""]
        | _       -> a :: c in
    let c = String.make 1 (OpamStd.Sys.path_sep ()) in
    match op with
    | Eq  -> ident, string, comment
    | PlusEq -> ident, String.concat c (string :: read_env ()), comment
    | EqPlus -> ident, String.concat c (read_env () @ [string]), comment
    | EqPlusEq -> ident, String.concat c (update_env string), comment
    | ColonEq ->
      ident, String.concat c (cons ~head:true string (read_env())), comment
    | EqColon ->
      ident, String.concat c (cons ~head:false string (read_env())), comment
  ) env

let add_to_env t ?opam (env: env) ?(variables=OpamVariable.Map.empty)
    (updates: env_update list) =
  let env =
    List.filter (fun (k,_,_) -> List.for_all (fun (u,_,_,_) -> u <> k) updates)
      env
  in
  env @ expand_env t ?opam updates variables

<<<<<<< HEAD
let compute_env_updates t =
  (* Todo: put these back into their packages !
=======
let env_updates ~opamswitch ?(force_path=false) t =
  let ct = get_switch t t.switch_current in
  let comp = compiler_comp t ct.compiler in

  let add_to_path = OpamPath.Switch.bin t.root ct.switch ct.switch_config in
  let new_path =
    "PATH",
    (if force_path then "+=" else "=+="),
    OpamFilename.Dir.to_string add_to_path in
>>>>>>> 0695ee14
  let perl5 = OpamPackage.Name.of_string "perl5" in
  let add_to_perl5lib =  OpamPath.Switch.lib t.root ct.switch ct.switch_config perl5 in
  let new_perl5lib = "PERL5LIB", "+=", OpamFilename.Dir.to_string add_to_perl5lib in
  let toplevel_dir =
    "OCAML_TOPLEVEL_PATH", "=",
<<<<<<< HEAD
    OpamFilename.Dir.to_string (OpamPath.Switch.toplevel t.root t.switch t.switch_config) in
*)
=======
    OpamFilename.Dir.to_string (OpamPath.Switch.toplevel t.root ct.switch ct.switch_config) in
>>>>>>> 0695ee14
  let man_path =
    let open OpamStd.Sys in
    match os () with
    | OpenBSD | NetBSD | FreeBSD ->
      [] (* MANPATH is a global override on those, so disabled for now *)
    | _ ->
<<<<<<< HEAD
      ["MANPATH", EqColon,
       OpamFilename.Dir.to_string
         (OpamPath.Switch.man_dir t.root t.switch t.switch_config),
      Some "Current opam switch man dir"]
  in
  let pkg_env = (* XXX: Does this need a (costly) topological sort ? *)
    OpamPackage.Set.fold (fun nv acc ->
        OpamFile.OPAM.env (opam t nv)
        @ acc)
      t.installed []
  in
  let comp_env = OpamFile.Comp.env (compiler_comp t t.compiler) in
=======
      ["MANPATH", "=:",
       OpamFilename.Dir.to_string (OpamPath.Switch.man_dir t.root ct.switch ct.switch_config)] in
  let comp_env = OpamFile.Comp.env comp in
  let switch =
    if opamswitch then [ "OPAMSWITCH", "=", OpamSwitch.to_string ct.switch ]
    else [] in
>>>>>>> 0695ee14
  let root =
    let current = t.root in
    let default = OpamStateConfig.(default.root_dir) in
    let current_string = OpamFilename.Dir.to_string current in
    let env = OpamStd.Env.getopt "OPAMROOT" in
    if current <> default || (env <> None && env <> Some current_string)
    then [ "OPAMROOT", Eq, current_string, None ]
    else []
  in
  man_path @ root @ comp_env @ pkg_env

let env_updates ~opamswitch ?(force_path=false) t =
  let update =
    let fn = OpamPath.Switch.environment t.root t.switch in
    if OpamFilename.exists fn then
      OpamFile.Environment.read fn
    else
      let update = compute_env_updates t in
      OpamFile.Environment.write fn update;
      update
  in
  let add_to_path = OpamPath.Switch.bin t.root t.switch t.switch_config in
  let new_path =
    "PATH",
    (if force_path then PlusEq else EqPlusEq),
    OpamFilename.Dir.to_string add_to_path,
    Some "Current opam switch binary dir" in
  let switch =
    if opamswitch then
      [ "OPAMSWITCH", Eq, OpamSwitch.to_string t.switch, None ]
    else [] in
  new_path :: switch @ update

(* This function is used by 'opam config env' and 'opam switch' to
   display the environment variables. We have to make sure that
   OPAMSWITCH is always the one being reported in '~/.opam/config'
   otherwise we can have very weird results (as the inability to switch
   between compilers).

   Note: when we do the later command with --switch=SWITCH, this mean
   we really want to get the environment for this switch. *)
let get_opam_env ~force_path t =
  let opamswitch = OpamStateConfig.(!r.switch_from <> `Default) in
  add_to_env t [] (env_updates ~opamswitch ~force_path t)

let get_full_env ~force_path ?opam t =
  let env0 = List.map (fun (v,va) -> v,va,None) (OpamStd.Env.list ()) in
  add_to_env t ?opam env0 (env_updates ~opamswitch:true ~force_path t)

let mem_pattern_in_string ~pattern ~string =
  let pattern = Re.compile (Re.str pattern) in
  Re.execp pattern string

let ocamlinit () =
  try
    let file = Filename.concat (OpamStd.Env.get "HOME") ".ocamlinit" in
    Some (OpamFilename.of_string file)
  with Not_found ->
    None

let ocamlinit_needs_update () =
  match ocamlinit () with
  | None      -> true
  | Some file ->
    if OpamFilename.exists file then (
      let body = OpamFilename.read file in
      let pattern = "OCAML_TOPLEVEL_PATH" in
      not (mem_pattern_in_string ~pattern ~string:body)
    ) else
      true

let update_ocamlinit () =
  if ocamlinit_needs_update () then (
    match ocamlinit () with
    | None      -> ()
    | Some file ->
      let body =
        if not (OpamFilename.exists file) then ""
        else OpamFilename.read file in
      if body = "" then
        OpamConsole.msg "  Generating ~/.ocamlinit.\n"
      else
        OpamConsole.msg "  Updating ~/.ocamlinit.\n";
      try
        let header =
          "(* Added by OPAM. *)\n\
           let () =\n\
          \  try Topdirs.dir_directory (Sys.getenv \"OCAML_TOPLEVEL_PATH\")\n\
          \  with Not_found -> ()\n\
           ;;\n\n" in
        let oc = open_out_bin (OpamFilename.to_string file) in
        output_string oc (header ^ body);
        close_out oc;
      with e ->
        OpamStd.Exn.fatal e;
        OpamSystem.internal_error "Cannot write ~/.ocamlinit."
  ) else
    OpamConsole.msg "  ~/.ocamlinit is already up-to-date.\n"

let string_of_env_update t shell updates =
  let fenv = resolve_variable t OpamVariable.Map.empty in
  let make_comment comment_opt =
    OpamStd.Option.to_string (Printf.sprintf "# %s\n") comment_opt
  in
  let sh   (k,v,comment) =
    Printf.sprintf "%s%s=%S; export %s;\n"
      (make_comment comment) k v k in
  let csh  (k,v,comment) =
    Printf.sprintf "%sif ( ! ${?%s} ) setenv %s \"\"\nsetenv %s %S\n"
      (make_comment comment) k k k v in
  let fish (k,v,comment) =
    (* Fish converts some colon-separated vars to arrays, which have to be treated differently.
     * Opam only changes PATH and MANPATH but we handle CDPATH for completeness. *)
    let fish_array_vars = ["PATH"; "MANPATH"; "CDPATH"] in
    let fish_array_derefs = List.map (fun s -> "$" ^ s) fish_array_vars in
    if not (List.mem k fish_array_vars) then
      (* Regular string variables *)
      Printf.sprintf "%sset -gx %s %S;\n"
        (make_comment comment) k v
    else
      (* The MANPATH and CDPATH have default "values" if they are unset and we
       * must be sure that we preserve these defaults when "appending" to them.
       * This because Fish has trouble dealing with the case where we want to
       * have a colon at the start or at the end of the string that gets exported.
       *  - MANPATH: ""  (default system manpages)
       *  - CDPATH:  "." (current directory) *)
      let init_array = match k with
        | "PATH"    -> "" (* PATH is always set *)
        | "MANPATH" -> "if [ 0 -eq (count $MANPATH) ]; set -gx MANPATH \"\"; end;\n"
        | "CDPATH"  -> "if [ 0 -eq (count $CDPATH) ]; set -gx CDPATH \".\"; end;\n"
        | _         -> assert false in
      (* Opam assumes that `v` is a string with colons in the middle so we have
       * to convert that to an array assignment that fish understands.
       * We also have to pay attention so we don't quote array expansions - that
       * would replace some colons by spaces in the exported string *)
      let vs = OpamStd.String.split_delim v ':' in
      let to_arr_element v =
        if List.mem v fish_array_derefs then v else Printf.sprintf "%S" v in
      let set_array =
        Printf.sprintf "%sset -gx %s %s;\n"
          (make_comment comment)
          k (OpamStd.List.concat_map " " to_arr_element vs) in
      (init_array ^ set_array) in
  let export = match shell with
    | `zsh | `sh  -> sh
    | `fish -> fish
    | `csh -> csh in
  let aux (ident, symbol, string, comment) =
    let string = OpamFilter.expand_string fenv string in
    let key, value = match symbol with
      | Eq  -> ident, string
      | PlusEq | ColonEq -> ident, Printf.sprintf "%s:$%s" string ident
      | EqColon | EqPlus ->
        ident, (match shell with `csh -> Printf.sprintf "${%s}:%s" ident string
                               | _ -> Printf.sprintf "$%s:%s" ident string)
      | EqPlusEq -> ident, Printf.sprintf "%s:$%s" string ident
    in
    export (key, value, comment) in
  OpamStd.List.concat_map "" aux updates

let init_script t ~switch_eval ~complete ~shell (variables_sh, switch_eval_sh, complete_sh)=
  let variables =
    Some (source t ~shell variables_sh) in
  let switch_eval =
    if switch_eval then
      OpamStd.Option.map (source t ~shell ~interactive_only:true)
        switch_eval_sh
    else
      None in
  let complete =
    if complete then
      OpamStd.Option.map (source t ~shell ~interactive_only:true) complete_sh
    else
      None in
  let buf = Buffer.create 128 in
  let append name = function
    | None   -> ()
    | Some c ->
      Printf.bprintf buf "# %s\n%s\n" name c in
  append "Load the environment variables" variables;
  append "Load the auto-complete scripts" complete;
  append "Load the opam-switch-eval script" switch_eval;
  Buffer.contents buf

let update_init_scripts t ~global =
  let init_scripts =
    match global with
    | None   -> []
    | Some g ->
      let scripts = [
        `sh,   init_sh ,  (variables_sh  , Some switch_eval_sh, Some complete_sh);
        `zsh,  init_zsh,  (variables_sh  , Some switch_eval_sh, Some complete_zsh);
        `csh,  init_csh,  (variables_csh , None, None);
        `fish, init_fish, (variables_fish, None, None);
      ] in
      let aux (shell, init, scripts) =
        init,
        init_script t ~shell ~switch_eval:g.switch_eval ~complete:g.complete scripts in
      List.map aux scripts in
  let scripts = [
    (complete_sh   , OpamScript.complete);
    (complete_zsh  , OpamScript.complete_zsh);
    (switch_eval_sh, OpamScript.switch_eval);
    (variables_sh  , string_of_env_update t `sh   (env_updates ~opamswitch:false t));
    (variables_csh , string_of_env_update t `csh  (env_updates ~opamswitch:false t));
    (variables_fish, string_of_env_update t `fish (env_updates ~opamswitch:false t));
  ] @
                init_scripts
  in
  let overwrite = [
    init_sh;
    init_csh;
    init_fish;
    init_zsh;
    variables_sh;
    variables_csh;
    variables_fish;
  ] in
  let updated = ref false in
  let write (name, body) =
    let file = OpamPath.init t.root // name in
    let needs_update =
      if OpamFilename.exists file
      && List.mem name overwrite then
        let current = OpamFilename.read file in
        body <> current
      else
        not (OpamFilename.exists file) in
    if needs_update then (
      updated := true;
      try OpamFilename.write file body
      with e -> OpamStd.Exn.fatal e
    ) in
  List.iter write scripts;
  if global <> None then
    List.iter
      (fun init_file ->
         let pretty_init_file =
           OpamFilename.prettify (OpamPath.init t.root // init_file) in
         if !updated then OpamConsole.msg "  Updating %s\n" pretty_init_file
         else OpamConsole.msg "  %s is already up-to-date.\n" pretty_init_file)
      [ init_sh; init_zsh; init_csh; init_fish ]

let status_of_init_file t init_sh =
  let init_sh = OpamPath.init t.root // init_sh in
  if OpamFilename.exists init_sh then (
    let string = OpamFilename.read init_sh in
    let aux pattern = mem_pattern_in_string ~pattern ~string in
    if OpamFilename.exists init_sh then
      let complete_sh = aux complete_sh in
      let complete_zsh = aux complete_zsh in
      let switch_eval_sh = aux switch_eval_sh in
      Some (complete_sh, complete_zsh, switch_eval_sh)
    else
      None
  ) else
    None

let dot_profile_needs_update t dot_profile =
  if OpamFilename.exists dot_profile then (
    let body = OpamFilename.read dot_profile in
    let pattern1 = "opam config" in
    let pattern2 = OpamFilename.to_string (OpamPath.init t.root // "init") in
    let pattern3 =
      OpamStd.String.remove_prefix
        ~prefix:OpamStateConfig.(OpamFilename.Dir.to_string !r.root_dir)
        pattern2 in
    if mem_pattern_in_string ~pattern:pattern1 ~string:body then
      `no
    else if mem_pattern_in_string ~pattern:pattern2 ~string:body then
      `no
    else if mem_pattern_in_string ~pattern:pattern3 ~string:body then
      `otherroot
    else
      `yes
  ) else
    `yes

let update_dot_profile t dot_profile shell =
  let pretty_dot_profile = OpamFilename.prettify dot_profile in
  match dot_profile_needs_update t dot_profile with
  | `no        -> OpamConsole.msg "  %s is already up-to-date.\n" pretty_dot_profile
  | `otherroot ->
    OpamConsole.msg
      "  %s is already configured for another OPAM root.\n"
      pretty_dot_profile
  | `yes       ->
    let init_file = init_file shell in
    let body =
      if OpamFilename.exists dot_profile then
        OpamFilename.read dot_profile
      else
        "" in
    OpamConsole.msg "  Updating %s.\n" pretty_dot_profile;
    let body =
      Printf.sprintf
        "%s\n\n\
         # OPAM configuration\n\
         %s"
        (OpamStd.String.strip body) (source t ~shell init_file) in
    OpamFilename.write dot_profile body

let update_setup t user global =
  begin match user with
    | Some { ocamlinit = false; dot_profile = None; _ }
    | None   -> ()
    | Some l ->
      OpamConsole.msg "User configuration:\n";
      if l.ocamlinit then update_ocamlinit ();
      match l.dot_profile with
      | None   -> ()
      | Some f -> update_dot_profile t f l.shell;
  end;
  begin match global with
    | None   -> ()
    | Some _ ->
      OpamConsole.msg "Global configuration:\n";
      update_init_scripts t ~global
  end

let display_setup t shell dot_profile =
  let print (k,v) = OpamConsole.msg "  %-25s - %s\n" k v in
  let not_set = "not set" in
  let ok      = "string is already present so file unchanged" in
  let error   = "error" in
  let user_setup =
    let ocamlinit_status =
      if ocamlinit_needs_update () then not_set else ok in
    let dot_profile_status =
      match dot_profile_needs_update t dot_profile with
      | `no        -> ok
      | `yes       -> not_set
      | `otherroot -> error in
    [ ("~/.ocamlinit"                   , ocamlinit_status);
      (OpamFilename.prettify dot_profile, dot_profile_status); ]
  in
  let init_file = init_file shell in
  let pretty_init_file = OpamFilename.prettify (OpamPath.init t.root // init_file) in
  let global_setup =
    match status_of_init_file t init_file with
    | None -> [pretty_init_file, not_set ]
    | Some(complete_sh, complete_zsh, switch_eval_sh) ->
      let completion =
        if not complete_sh
        && not complete_zsh then
          not_set
        else ok in
      let switch_eval =
        if switch_eval_sh then
          ok
        else
          not_set in
      [ ("init-script"     , Printf.sprintf "%s" pretty_init_file);
        ("auto-completion" , completion);
        ("opam-switch-eval", switch_eval);
      ]
  in
  OpamConsole.msg "User configuration:\n";
  List.iter print user_setup;
  OpamConsole.msg "Global configuration:\n";
  List.iter print global_setup

let eval_string t =
  let ct = get_switch t t.switch_current in
  let root =
    let opamroot_cur = OpamFilename.Dir.to_string t.root in
    let opamroot_env =
      OpamStd.Option.Op.(
        OpamStd.Env.getopt "OPAMROOT" +!
        OpamFilename.Dir.to_string OpamStateConfig.(default.root_dir)
      ) in
    if opamroot_cur <> opamroot_env then
      Printf.sprintf " --root=%s" opamroot_cur
    else
      "" in
  let switch =
    try
      let sw_cur = OpamSwitch.to_string ct.switch in
      let sw_env = OpamStd.Env.get "OPAMSWITCH" in
      if sw_cur <> sw_env then Printf.sprintf " --switch=%s" sw_cur
      else ""
    with Not_found -> ""
  in
  match OpamStd.Sys.guess_shell_compat () with
  | `fish ->
    Printf.sprintf "eval (opam config env%s%s)" root switch
  | _ ->
    Printf.sprintf "eval `opam config env%s%s`" root switch

let up_to_date_env t =
  let changes =
    List.filter
      (fun (s, v, _) -> Some v <>
                        try Some (OpamStd.Env.get s) with Not_found -> None)
      (get_opam_env ~force_path:false t) in
  log "Not up-to-date env variables: [%s]"
    (String.concat " " (List.map (fun (v, _, _) -> v) changes));
  changes = []

let print_env_warning_at_init t user =
  if up_to_date_env t then ()
  else
    let profile_string = match user.dot_profile with
      | None -> ""
      | Some f ->
        Printf.sprintf
          "%s To correctly configure OPAM for subsequent use, add the following\n\
          \   line to your profile file (for instance %s):\n\
           \n\
          \      %s\n"
          (OpamConsole.colorise `yellow "2.")
          (OpamFilename.prettify f)
          (source t ~shell:user.shell (init_file user.shell))
    in
    let ocamlinit_string =
      if not user.ocamlinit then "" else
        OpamConsole.colorise `yellow "3." ^
        " To avoid issues related to non-system installations of `ocamlfind`\n\
        \   add the following lines to ~/.ocamlinit (create it if necessary):\n\
         \n\
        \      let () =\n\
        \        try Topdirs.dir_directory (Sys.getenv \"OCAML_TOPLEVEL_PATH\")\n\
        \        with Not_found -> ()\n\
        \      ;;\n\n"
    in
    let line =
      OpamConsole.colorise `cyan
        "=-=-=-=-=-=-=-=-=-=-=-=-=-=-=-=-=-=-=-=-=-=-=-=-=-=-=-=-=-=-=-=-=-=-=-=-=-=-="
    in
    OpamConsole.msg
      "\n%s\n\n\
       %s To configure OPAM in the current shell session, you need to run:\n\
       \n\
      \      %s\n\
       \n\
       %s%s%s\n\n"
      line
      (OpamConsole.colorise `yellow "1.")
      (eval_string t) profile_string ocamlinit_string line

let is_switch_globally_set t =
  OpamFile.Config.switch t.config = t.switch

let check_and_print_env_warning t =
  if (is_switch_globally_set t ||
      OpamStateConfig.(!r.switch_from <> `Command_line)) &&
     not (up_to_date_env t) then
    OpamConsole.formatted_msg
      "# Run %s to update the current shell environment\n"
      (OpamConsole.colorise `bold (eval_string t))

let update_setup_interactive t shell dot_profile =
  let update dot_profile =
    let modify_user_conf = dot_profile <> None in
    let user = Some { shell; ocamlinit = modify_user_conf; dot_profile } in
    OpamConsole.msg "\n";
    update_setup t user (Some {complete=true; switch_eval=true});
    modify_user_conf in

  OpamConsole.msg "\n";

  match OpamConsole.read
      "In normal operation, OPAM only alters files within ~/.opam.\n\
       \n\
       During this initialisation, you can allow OPAM to add information to two\n\
       other files for best results. You can also make these additions manually\n\
       if you wish.\n\
       \n\
       If you agree, OPAM will modify:\n\n\
      \  - %s (or a file you specify) to set the right environment\n\
      \    variables and to load the auto-completion scripts for your shell (%s)\n\
      \    on startup. Specifically, it checks for and appends the following line:\n\
      \n\
      \    %s\n\
      \n\
      \  - %s to ensure that non-system installations of `ocamlfind`\n\
      \    (i.e. those installed by OPAM) will work correctly when running the\n\
      \    OCaml toplevel. It does this by adding $OCAML_TOPLEVEL_PATH to the list\n\
      \    of include directories.\n\
      \n\
       If you choose to not configure your system now, you can either configure\n\
       OPAM manually (instructions will be displayed) or launch the automatic setup\n\
       later by running:\n\
      \n\
       \   opam config setup -a\n\
       \n\
      \n\
       Do you want OPAM to modify %s and ~/.ocamlinit?\n\
       (default is 'no', use 'f' to name a file other than %s)\n\
      \    [N/y/f]"
      (OpamConsole.colorise `cyan @@ OpamFilename.prettify dot_profile)
      (OpamConsole.colorise `bold @@ string_of_shell shell)
      (source t ~shell (init_file shell))
      (OpamConsole.colorise `cyan @@ "~/.ocamlinit")
      (OpamFilename.prettify dot_profile)
      (OpamFilename.prettify dot_profile)
  with
  | Some ("y" | "Y" | "yes"  | "YES" ) -> update (Some dot_profile)
  | Some ("f" | "F" | "file" | "FILE") ->
    begin match OpamConsole.read "  Enter the name of the file to update:" with
      | None   ->
        OpamConsole.msg "-- No filename: skipping the auto-configuration step --\n";
        false
      | Some f -> update (Some (OpamFilename.of_string f))
    end
  | _ -> update None

(* Add the given packages to the set of package to reinstall. If [all]
   is set, this is done for ALL the switches (useful when a package
   changed upstream for instance). If not, only the reinstall state of the
   current switch is changed. *)
<<<<<<< HEAD
let add_to_reinstall t ~all_unpinned packages =
  log "add-to-reinstall all:%b packages:%a" all_unpinned
=======
let add_to_reinstall t ~all packages =
  let ct = get_switch t t.switch_current in
  log "add-to-reinstall all:%b packages:%a" all
>>>>>>> 0695ee14
    (slog OpamPackage.Set.to_string) packages;
  let aux switch =
    let { OpamFile.State.installed; pinned; _ } =
      OpamFile.State.safe_read (OpamPath.Switch.state t.root switch)
    in
    let packages =
      if all_unpinned then
        OpamPackage.Set.filter
          (fun nv -> not OpamPackage.(Name.Map.mem (name nv) pinned))
          packages
      else packages
    in
    let reinstall =
      OpamFile.PkgList.safe_read (OpamPath.Switch.reinstall t.root switch) ++
      packages in
    let reinstall =
      OpamPackage.Set.filter (fun nv ->
        OpamPackage.Set.mem nv installed
      ) reinstall in
    let file = OpamPath.Switch.reinstall t.root switch in
    if not (OpamPackage.Set.is_empty reinstall) then
      OpamFile.PkgList.write file reinstall
    else
      OpamFilename.remove file in
  if all_unpinned
  then OpamSwitch.Map.iter (fun switch _ -> aux switch) t.aliases
  else aux ct.switch

let add_switch root switch compiler =
  log "add_switch switch=%a compiler=%a"
    (slog OpamSwitch.to_string) switch
    (slog OpamCompiler.to_string) compiler;
  let aliases_f = OpamPath.aliases root in
  let aliases = OpamFile.Aliases.safe_read aliases_f in
  if not (OpamSwitch.Map.mem switch aliases) then begin
    OpamFile.Aliases.write aliases_f (OpamSwitch.Map.add switch compiler aliases);
  end

(* - compiles and install $opam/compiler/[ocaml_version].comp in $opam/[switch]
   - update $opam/switch
   - update $opam/config *)
let install_compiler t ~quiet:_ switch compiler =
  log "install_compiler switch=%a compiler=%a"
    (slog OpamSwitch.to_string) switch
    (slog OpamCompiler.to_string) compiler;

  let comp_f = OpamPath.compiler_comp t.root compiler in
  if not (OpamFilename.exists comp_f) then (
    OpamConsole.msg "Cannot find %s: %s is not a valid compiler name.\n"
      (OpamFilename.to_string comp_f)
      (OpamCompiler.to_string compiler);
    OpamStd.Sys.exit 1;
  );

  let switch_dir = OpamPath.Switch.root t.root switch in

  (* Do some clean-up if necessary *)
  if not (is_switch_installed t switch)
  && OpamFilename.exists_dir switch_dir then
    OpamFilename.rmdir switch_dir;

  try
    (* Create base directories *)
    OpamFilename.mkdir switch_dir;
    OpamFilename.mkdir (OpamPath.Switch.Default.lib_dir t.root switch);
    OpamFilename.mkdir (OpamPath.Switch.Default.stublibs t.root switch);
    OpamFilename.mkdir (OpamPath.Switch.Default.toplevel t.root switch);
    OpamFilename.mkdir (OpamPath.Switch.build_dir t.root switch);
    OpamFilename.mkdir (OpamPath.Switch.Default.bin t.root switch);
    OpamFilename.mkdir (OpamPath.Switch.Default.sbin t.root switch);
    OpamFilename.mkdir (OpamPath.Switch.Default.doc_dir t.root switch);
    OpamFilename.mkdir (OpamPath.Switch.Default.man_dir t.root switch);
    OpamFilename.mkdir (OpamPath.Switch.install_dir t.root switch);
    OpamFilename.mkdir (OpamPath.Switch.config_dir t.root switch);
    List.iter (fun num ->
        OpamFilename.mkdir (OpamPath.Switch.Default.man_dir ~num t.root switch)
      ) ["1";"1M";"2";"3";"4";"5";"6";"7";"9"];

    let switch_config = install_global_config t.root switch in

    let comp = OpamFile.Comp.read comp_f in
    if not (OpamFile.Comp.preinstalled comp) &&
       OpamFile.Comp.src comp <> None
    then begin

      (* Install the compiler *)
      let comp_url = match OpamFile.Comp.src comp with
        | Some f -> f
        | None   ->
          OpamConsole.error_and_exit
            "No source for compiler %s"
            (OpamCompiler.to_string compiler) in
      let build_dir = OpamPath.Switch.build_ocaml t.root switch in
      let comp_name = OpamCompiler.to_string (OpamFile.Comp.name comp) in
      OpamConsole.header_msg "Installing compiler %s" comp_name;
      (match comp_url.OpamUrl.backend, OpamUrl.local_dir comp_url with
       | `rsync, Some dir -> OpamFilename.link_dir ~src:dir ~dst:build_dir
       | _ ->
         OpamProcess.Job.run @@
         OpamFilename.with_tmp_dir_job (fun download_dir ->
             let fake_pkg =
               match repository_and_prefix_of_compiler t compiler with
               | None -> OpamPackage.of_string "compiler.get"
               | Some (repo,_) ->
                 OpamPackage.of_string (OpamRepositoryName.to_string
                                          repo.repo_name ^ ".comp")
             in
             let text =
               OpamProcess.make_command_text ~color:`magenta
                 comp_name (OpamUrl.string_of_backend comp_url.OpamUrl.backend)
             in
             OpamProcess.Job.with_text text @@
             OpamRepository.pull_url fake_pkg download_dir None [comp_url]
             @@+ function
             | Not_available u ->
               OpamConsole.error_and_exit "%s is not available." u
             | Up_to_date r | Result r ->
               Done (OpamFilename.extract_generic_file r build_dir)
           ));
      let patches = OpamFile.Comp.patches comp in
      let patch_command url =
        let text =
          OpamProcess.make_command_text ~color:`magenta
            comp_name ~args:[OpamUrl.basename url] "download"
        in
        OpamProcess.Job.with_text text @@
        OpamDownload.download ~overwrite:true url build_dir
      in
      let patches =
        OpamParallel.map
          ~jobs:(dl_jobs t)
          ~command:patch_command
          patches
      in
      List.iter (fun f -> OpamFilename.patch f build_dir) patches;
      OpamConsole.msg "Now compiling OCaml. This may take a while, \
                       please bear with us...\n";
      let commands =
        if OpamFile.Comp.configure comp @ OpamFile.Comp.make comp <> [] then
          [ ( "./configure" :: OpamFile.Comp.configure comp )
            @ [ "-prefix";  OpamFilename.Dir.to_string switch_dir ]
          (*-bindir %s/bin -libdir %s/lib -mandir %s/man*)
          (* NOTE In case it exists 2 '-prefix', in general the script
             ./configure will only consider the last one, others will be
             discarded. *)
          ; (OpamStateConfig.(Lazy.force !r.makecmd)::OpamFile.Comp.make comp)
          ; [OpamStateConfig.(Lazy.force !r.makecmd); "install" ]
          ]
        else
        let ct = get_switch t t.switch_current in
        let ct = { ct with switch; compiler; switch_config } in
        let t = { t with switches = OpamSwitch.Map.add switch ct t.switches } in
        let env = resolve_variable t OpamVariable.Map.empty in
        OpamFilter.commands env (OpamFile.Comp.build comp)
      in
      let commands =
        OpamStd.List.filter_map (function
            | [] -> None
            | cmd::args ->
              let text =
                OpamProcess.make_command_text ~color:`magenta comp_name
                  ~args cmd
              in
              Some (OpamSystem.make_command
                      ~text
                      ~dir:(OpamFilename.Dir.to_string build_dir)
                      ~verbose:(OpamConsole.verbose ())
                      cmd args))
          commands
      in
      match
        OpamProcess.Job.run (OpamProcess.Job.of_list commands)
      with
      | None ->
        OpamConsole.msg "Done.\n";
        if not OpamStateConfig.(!r.keep_build_dir) then OpamFilename.rmdir build_dir
      | Some (cmd,err) ->
        OpamConsole.error_and_exit "Compiler build failed at %S:\n%s"
          (OpamProcess.string_of_command cmd)
          (OpamProcess.string_of_result err)
    end;

    (* Update ~/.opam/aliases *)
    add_switch t.root switch compiler

  with e ->
    if not (OpamConsole.debug ()) then
      OpamFilename.rmdir switch_dir;
    raise e

let write_switch_state t =
  if not OpamStateConfig.(!r.dryrun) then
    let f = OpamPath.Switch.state t.root t.switch in
    OpamFile.Environment.write
      (OpamPath.Switch.environment t.root t.switch)
      (compute_env_updates t);
    OpamFile.State.write f (switch_state t)

(* write the new version in the configuration file *)
let update_switch_config t switch =
  let config = OpamFile.Config.with_switch t.config switch in
  OpamStateConfig.write t.root config;
  let t = load_state "switch-config" switch in
  update_init_scripts t ~global:None;
  t

(* Dev packages *)

let fetch_dev_package url srcdir nv =
  let remote_url = OpamFile.URL.url url in
  let mirrors = remote_url :: OpamFile.URL.mirrors url in
  let checksum = OpamFile.URL.checksum url in
  log "updating %a" (slog OpamUrl.to_string) remote_url;
  let text =
    OpamProcess.make_command_text
      (OpamPackage.Name.to_string (OpamPackage.name nv))
      (OpamUrl.string_of_backend remote_url.OpamUrl.backend) in
  OpamProcess.Job.with_text text @@
  OpamRepository.pull_url nv srcdir checksum mirrors
  @@| function
  | Not_available _ ->
    (* OpamConsole.error "Upstream %s of %s is unavailable" u *)
    (*   (OpamPackage.to_string nv); *)
    false
  | Up_to_date _    -> false
  | Result _        -> true

let update_pinned_package t ?fixed_version name =
  let ct = get_switch t t.switch_current in
  let overlay = OpamPath.Switch.Overlay.package t.root ct.switch name in
  let url_f = OpamPath.Switch.Overlay.url t.root ct.switch name in
  if not (OpamFilename.exists url_f) then Done false else
  let url = OpamFile.URL.read url_f in
  let srcdir = OpamPath.Switch.dev_package t.root ct.switch name in
  let pinning_kind =
    kind_of_pin_option (OpamPackage.Name.Map.find name ct.pinned) in
  (* Four versions of the metadata: from the old and new versions
     of the package, from the current overlay, and also the original one
     from the repo *)
  let hash_meta (opam, descr, files_dir) =
    (match opam with None -> [] | Some o ->
      ["opam", `Opam o]) @
    (match descr with None -> [] | Some d ->
      ["descr", `Digest (OpamFilename.digest d)]) @
    (match files_dir with None -> [] | Some files_dir ->
      List.map (fun f ->
          OpamFilename.remove_prefix (OpamFilename.dirname_dir files_dir) f,
          `Digest (OpamFilename.digest f))
        (OpamFilename.rec_files files_dir))
  in
  let old_meta = (* Version previously present in the source *)
    if pinning_kind = `version then [] else
      hash_meta @@ local_opam ?fixed_version name srcdir
  in
  let old_opam_file =
    try Some (List.find OpamFilename.exists
                [srcdir // "opam"; srcdir / "opam" // "opam"])
    with Not_found -> None
  in
  let was_single_opam_file = (old_opam_file = Some (srcdir // "opam")) in
  let old_opam_digest =
    OpamStd.Option.map OpamFilename.digest old_opam_file
  in
  let just_opam = List.filter (function (_, `Opam _) -> true | _ -> false) in
  let user_meta, empty_user_meta, user_version =
    (* Installed version (overlay) *)
    let opam,_,_ as files = local_opam ~root:true ?fixed_version name overlay in
    hash_meta files,
    (match opam with Some o -> OpamFile.OPAM.(empty = with_name_opt (with_version_opt o None) None)
                   | None -> true),
    OpamStd.Option.map OpamFile.OPAM.version opam
  in
  let repo_meta = (* Version from the repo *)
    let nv =
      let packages =
        OpamPackage.Map.filter (fun nv _ -> OpamPackage.name nv = name)
          t.package_index
      in
      match user_version with
      | None ->
        (try Some (fst (OpamPackage.Map.max_binding packages)) with
         | Not_found -> None)
      | Some v ->
        let nv = OpamPackage.create name v in
        (* get the latest version below v *)
        match OpamPackage.Map.split nv packages with
        | _, Some _, _ -> Some nv
        | below, None, _ when not (OpamPackage.Map.is_empty below) ->
          Some (fst (OpamPackage.Map.max_binding below))
        | _, None, above when not (OpamPackage.Map.is_empty above) ->
          Some (fst (OpamPackage.Map.min_binding above))
        | _ -> None
    in
    let meta = match nv with
      | None ->
        Some (OpamFile.OPAM.with_name OpamFile.OPAM.empty name), None, None
      | Some nv ->
        let dir = package_repo_dir t.root t.repositories t.package_index nv in
        let opam, descr, files = local_opam ~root:true ?fixed_version name dir in
        OpamStd.Option.map
          (fun o -> OpamFile.OPAM.with_version_opt o user_version) opam,
        descr, files
    in
    hash_meta @@ meta
  in
  let fake_nv = OpamPackage.create name (OpamPackage.Version.of_string "") in
  (* Do the update *)
  fetch_dev_package url srcdir fake_nv @@+ fun result ->
  let check = (* only on upstream changes *)
    try
      old_opam_digest <> Some (
        OpamFilename.digest
          (List.find OpamFilename.exists
             [srcdir // "opam"; srcdir / "opam" // "opam"]))
    with Not_found -> false
  in
  let new_meta = (* New version from the source *)
    hash_meta @@
    local_opam ?fixed_version
      ~check
      ~copy_invalid_to:(OpamPath.Switch.Overlay.tmp_opam t.root ct.switch name)
      name srcdir
  in
  let user_meta, old_meta, repo_meta =
    match find_opam_file_in_source name srcdir with
    | Some f when OpamFilename.dirname f = srcdir ->
      (* Single opam file directly at the project root:
         don't override other files, restrict to 'opam' *)
      just_opam user_meta, just_opam old_meta, just_opam repo_meta
    | _ -> user_meta, old_meta, repo_meta
  in
  let rec diff a b = match a,b with
    | (f1,h1)::r1, (f2,h2)::r2 ->
      if f1 < f2 then `Removed f1 :: diff r1 b
      else if f1 > f2 then `Added f2 :: diff a r2
      else if h1 = h2 then diff r1 r2
      else `Changed f1 :: diff r1 r2
    | l, [] -> List.map (fun (f,_) -> `Removed f) l
    | [], l -> List.map (fun (f,_) -> `Added f) l
  in
  let diff_to_string = function
    | `Removed f -> Printf.sprintf "%S was removed" f
    | `Added f -> Printf.sprintf "%S was added" f
    | `Changed f -> Printf.sprintf "The contents of %S changed" f
  in
  let install_meta dir rm_hash hash =
    let root =
      let d = dir / (OpamPackage.Name.to_string name ^ ".opam") in
      if OpamFilename.exists_dir d then d else
      let d = dir / "opam" in
      if OpamFilename.exists_dir d then d else
        dir
    in
    List.iter (fun (f, _) -> OpamFilename.remove (overlay // f)) rm_hash;
    List.iter (fun (f,kind) -> match kind with
        | `Opam o ->
          let vo =
            OpamStd.Option.Op.(OpamFile.OPAM.version_opt o ++ user_version)
          in
          OpamFile.OPAM.write (overlay // f)
            (OpamFile.OPAM.with_version_opt o vo)
        | `Digest _ -> OpamFilename.copy_in ~root (root // f) overlay)
      hash
  in
  (* Metadata from the package changed *)
  if result && new_meta <> [] &&
     new_meta <> old_meta && new_meta <> user_meta
  then
    if old_meta = user_meta || repo_meta = user_meta || empty_user_meta ||
       was_single_opam_file && old_meta = just_opam user_meta
    then
      (* No manual changes *)
      (OpamConsole.formatted_msg
         "[%s] Installing new package description from %s\n"
         (OpamConsole.colorise `green (OpamPackage.Name.to_string name))
         (OpamUrl.to_string (OpamFile.URL.url url));
       OpamFilename.remove
         (OpamPath.Switch.Overlay.tmp_opam t.root ct.switch name);
       install_meta srcdir user_meta new_meta)
    else if
      OpamConsole.formatted_msg
        "[%s] Conflicting update of the metadata from %s:\n%s"
        (OpamConsole.colorise `green (OpamPackage.Name.to_string name))
        (OpamUrl.to_string (OpamFile.URL.url url))
        (OpamStd.Format.itemize diff_to_string (diff user_meta new_meta));
      OpamConsole.confirm "\nOverride files in %s (there will be a backup) ?"
        (OpamFilename.Dir.to_string overlay)
    then (
      let bak =
        OpamPath.backup_dir t.root / (OpamPackage.Name.to_string name ^ ".bak") in
      OpamFilename.mkdir (OpamPath.backup_dir t.root);
      OpamFilename.rmdir bak;
      OpamFilename.copy_dir ~src:overlay ~dst:bak;
      OpamConsole.formatted_msg "User metadata backed up in %s\n"
        (OpamFilename.Dir.to_string bak);
      install_meta srcdir user_meta new_meta;
    );
  Done result

let update_dev_package t nv =
  log "update-dev-package %a" (slog OpamPackage.to_string) nv;
  let name = OpamPackage.name nv in
  if is_pinned t name then update_pinned_package t name else
  match url t nv with
  | None     -> Done false
  | Some url ->
    let srcdir = dev_package t nv in
    if (OpamFile.URL.url url).OpamUrl.backend = `http
    then Done false
    else fetch_dev_package url srcdir nv

let update_dev_packages t packages =
  log "update-dev-packages";
  let command nv =
    OpamProcess.Job.ignore_errors ~default:OpamPackage.Set.empty @@
    update_dev_package t nv @@| function
    | true -> OpamPackage.Set.singleton nv
    | false -> OpamPackage.Set.empty
  in
  let updates =
    OpamParallel.reduce ~jobs:(dl_jobs t)
      ~command
      ~merge:OpamPackage.Set.union
      ~nil:OpamPackage.Set.empty
      (OpamPackage.Set.elements packages)
  in
  let global =
    OpamPackage.Set.of_list (OpamPackage.Map.keys (global_dev_packages t))
  in
  let pinned =
    OpamPackage.Set.filter (fun nv -> is_pinned t (OpamPackage.name nv))
      packages
  in
  add_to_reinstall t ~all_unpinned:true (updates %% global -- pinned);
  add_to_reinstall t ~all_unpinned:false (updates -- global ++ pinned);
  updates

let update_pinned_packages t names =
  log "update-pinned-packages";
  let command name =
    OpamProcess.Job.ignore_errors ~default:OpamPackage.Name.Set.empty @@
    update_pinned_package t name @@| function
    | true -> OpamPackage.Name.Set.singleton name
    | false -> OpamPackage.Name.Set.empty
  in
  let updates =
    OpamParallel.reduce ~jobs:(dl_jobs t)
      ~command
      ~merge:OpamPackage.Name.Set.union
      ~nil:OpamPackage.Name.Set.empty
      (OpamPackage.Name.Set.elements names)
  in
  let updates =
    OpamPackage.Name.Set.fold (fun name acc ->
        OpamPackage.Set.add (pinned t name) acc)
      updates OpamPackage.Set.empty
  in
  add_to_reinstall t ~all_unpinned:false updates;
  updates

(* Try to download $name.$version+opam.tar.gz *)
let download_archive t nv =
  log "get_archive %a" (slog OpamPackage.to_string) nv;
  let dst = OpamPath.archive t.root nv in
  try
    let repo, _ = OpamPackage.Map.find nv t.package_index in
    let repo = find_repository t repo in
    let text =
      OpamProcess.make_command_text
        (OpamPackage.name_to_string nv)
        ~args:[OpamRepositoryName.to_string repo.repo_name]
        "from"
    in
    OpamProcess.Job.with_text text @@
    OpamRepository.pull_archive repo nv
    @@+ function
    | Not_available _ ->
      if OpamCoreConfig.(!r.verbose_level) >= 2 then
        OpamConsole.msg "%s Repo archive not found\n" text;
      Done None
    | Up_to_date f ->
      OpamConsole.msg "[%s] Archive in cache\n"
        (OpamConsole.colorise `green (OpamPackage.name_to_string nv));
      OpamFilename.copy ~src:f ~dst; Done (Some dst)
    | Result f ->
      OpamFilename.copy ~src:f ~dst; Done (Some dst)
  with Not_found ->
    Done None

(* Download a package from its upstream source, using 'cache_dir' as cache
   directory. *)
let download_upstream t nv dirname =
  match url t nv with
  | None   -> Done None
  | Some u ->
    let remote_url = OpamFile.URL.url u in
    let mirrors = remote_url :: OpamFile.URL.mirrors u in
    let checksum = OpamFile.URL.checksum u in
    let text =
      OpamProcess.make_command_text (OpamPackage.name_to_string nv)
        (OpamUrl.string_of_backend remote_url.OpamUrl.backend)
    in
    OpamProcess.Job.with_text text @@
    OpamRepository.pull_url nv dirname checksum mirrors
    @@| fun x -> Some x

let check f =
  let root = OpamStateConfig.(!r.root_dir) in

  if not (OpamFilename.exists_dir root)
  || not (OpamFilename.exists (OpamPath.config root)) then
    OpamConsole.error_and_exit
      "No OPAM root found at %s.\n\
       Please run 'opam init' to initialize the state of OPAM, or \
       specify '--root'.\n\
       See 'opam init --help' for details."
      (OpamFilename.Dir.to_string root);

  match f with

    | Global_lock f ->
      (* Take the global lock *)
      OpamFilename.with_flock (OpamPath.lock root) (fun () ->
          (* clean the log directory *)
          OpamFilename.cleandir (OpamPath.log root);
          (* XXX pass t to f so that it doesn't have to reload it ? *)
          let t = load_state "global-lock"
              OpamStateConfig.(!r.current_switch) in
          (* Really the switch state shouldn't be loaded here;
             global_consistency_checks doesn't use it *)
          global_consistency_checks t;
          f ()
        ) ()

    | Read_lock f ->
      (* Global read lock *)
      OpamFilename.with_flock ~read:true (OpamPath.lock root) f ()

    | Switch_lock (switchf, f) ->
      (* Take a switch lock (and a global read lock). *)
      OpamFilename.with_flock ~read:true (OpamPath.lock root) (fun () ->
          let switch = switchf () in
          let t = load_state "switch-lock" switch in
          switch_consistency_checks t;
          OpamFilename.with_flock (OpamPath.Switch.lock root switch) f ()
        ) ()

    | Global_with_switch_cont_lock f ->
      (* Take the global lock *)
      let global_lock = OpamPath.lock root in
      let switch, cont =
        OpamFilename.with_flock global_lock (fun () ->
            (* clean the log directory *)
            OpamFilename.cleandir (OpamPath.log root);
            let t = load_state "global-lock"
                OpamStateConfig.(!r.current_switch) (* same remark *) in
            global_consistency_checks t;
            f ()
          ) ()
      in
      (* Could be safer to first get the next lock, but there seems to be no
         guarantee with flock that we can properly turn a write lock to a read
         lock without unlocking first. *)
      OpamFilename.with_flock ~read:true global_lock (fun () ->
          OpamFilename.with_flock (OpamPath.Switch.lock root switch) cont ()
        ) ()<|MERGE_RESOLUTION|>--- conflicted
+++ resolved
@@ -31,13 +31,14 @@
     switch: switch;
     compiler: compiler;
     compiler_version: compiler_version Lazy.t;
+    compiler_packages: package_set;
     switch_config: OpamFile.Dot_config.t;
     packages: package_set;
     available_packages: package_set Lazy.t;
-    pinned: OpamFile.Pinned.t;
-    installed: OpamFile.Installed.t;
-    installed_roots: OpamFile.Installed_roots.t;
-    reinstall: OpamFile.Reinstall.t;
+    pinned: pin_option name_map;
+    installed: package_set;
+    installed_roots: package_set;
+    reinstall: package_set;
   }
 
   type t = {
@@ -51,28 +52,10 @@
     compilers: compiler_set;
     package_index: OpamFile.Package_index.t;
     compiler_index: OpamFile.Compiler_index.t;
-<<<<<<< HEAD
-    (** Current switch *)
-    switch: switch;
-    (** [compiler] and [compiler_version] are obsolete, to be replaced by
-        [compiler_packages] *)
-    compiler: compiler;
-    compiler_version: compiler_version lazy_t;
-    compiler_packages: package_set;
-    switch_config: OpamFile.Dot_config.t;
-    opams: OpamFile.OPAM.t package_map;
-    packages: package_set;
-    available_packages: package_set Lazy.t;
-    pinned: pin_option name_map;
-    installed: package_set;
-    installed_roots: package_set;
-    reinstall: package_set;
-=======
     switches : switch_state OpamSwitch.Map.t;
     opams: OpamFile.OPAM.t package_map;
     (** Current switch *)
     switch_current : switch;
->>>>>>> 0695ee14
   }
 
   let get_switch t sw =
@@ -499,12 +482,8 @@
       else
         None
   in
-<<<<<<< HEAD
-  let overlay_dir = OpamPath.Switch.Overlay.package t.root t.switch name in
-  let overlay = OpamPath.Switch.Overlay.opam t.root t.switch name in
-=======
+  let overlay_dir = OpamPath.Switch.Overlay.package t.root ct.switch name in
   let overlay = OpamPath.Switch.Overlay.opam t.root ct.switch name in
->>>>>>> 0695ee14
   if OpamFilename.exists overlay then
     match read_opam overlay_dir with
     | Some o ->
@@ -1499,43 +1478,13 @@
   log "LOAD-ENV-STATE(%s)" call_site;
   with_switch switch t
 
-<<<<<<< HEAD
-let base_package_names t = OpamPackage.names_of_packages t.compiler_packages
-
-let base_packages t = t.compiler_packages
-=======
 let base_package_names t =
   let ct = get_switch t t.switch_current in
-  let comp = compiler_comp t ct.compiler in
-  let atoms = OpamFormula.atoms (OpamFile.Comp.packages comp) in
-  OpamPackage.Name.Set.of_list (List.map fst atoms)
+  OpamPackage.names_of_packages ct.compiler_packages
 
 let base_packages t =
   let ct = get_switch t t.switch_current in
-  if OpamStateConfig.(!r.no_base_packages) then OpamPackage.Set.empty else
-  let comp = compiler_comp t ct.compiler in
-  let atoms = OpamFormula.atoms (OpamFile.Comp.packages comp) in
-  let candidates = packages_of_atoms t atoms in
-
-  List.fold_left (fun acc (name,_ as atom) ->
-      if is_pinned t name then
-        (* Allow overriding of base package through pinning *)
-        OpamPackage.Set.add (pinned t name) acc
-      else
-      let nvs = OpamPackage.packages_of_name candidates name in
-      if OpamPackage.Set.is_empty nvs then
-        (OpamConsole.error "Base package %s of compiler %s not found! Ignored."
-           (OpamFormula.short_string_of_atom atom)
-           (OpamCompiler.to_string ct.compiler);
-         acc)
-      else
-      let installed = nvs %% ct.installed in
-      if OpamPackage.Set.is_empty installed then
-        OpamPackage.Set.add (OpamPackage.Set.choose nvs) acc
-      else
-        installed ++ acc
-    ) OpamPackage.Set.empty atoms
->>>>>>> 0695ee14
+  ct.compiler_packages
 
 let is_compiler_installed t comp =
   OpamSwitch.Map.exists (fun _ c -> c = comp) t.aliases
@@ -1544,11 +1493,12 @@
   OpamSwitch.Map.mem switch t.aliases
 
 let switch_state t =
+  let ct = get_switch t t.switch_current in
   { OpamFile.State.
-    installed = t.installed;
-    installed_roots = t.installed_roots;
-    compiler = t.compiler_packages;
-    pinned = t.pinned; }
+    installed = ct.installed;
+    installed_roots = ct.installed_roots;
+    compiler = ct.compiler_packages;
+    pinned = ct.pinned; }
 
 let string_of_cnf string_of_atom cnf =
   let string_of_clause c =
@@ -2066,20 +2016,10 @@
   let reinstall =
     OpamFile.PkgList.safe_read (OpamPath.Switch.reinstall t.root switch)
   in
-<<<<<<< HEAD
-  let t = {
-    t with partial; switch; compiler; compiler_version; compiler_packages;
-           switch_config;
-           installed; pinned; installed_roots; opams; packages; reinstall
-  } in
-  let t = { t with packages = pinned_packages t ++ packages } in
-  let t = { t with available_packages = lazy (available_packages t) } in
-  print_state t;
-=======
   (* XXX this is a messy hack ! available_packages is updated using t *)
   let ct = { empty_switch with 
             switch; compiler; compiler_version; switch_config; installed; 
-            pinned; installed_roots; reinstall;
+            pinned; installed_roots; reinstall; compiler_packages;
             packages = pinned_packages t ++ packages } 
   in
   let t = { t with partial; opams; 
@@ -2087,7 +2027,7 @@
               switches = OpamSwitch.Map.singleton switch ct } in
   let ct = { ct with available_packages = lazy (available_packages t) } in
   let t = { t with switches = OpamSwitch.Map.singleton switch ct } in
->>>>>>> 0695ee14
+  print_state t;
   let load_time = chrono () in
   log "State %s loaded in %.3fs" call_site load_time;
   (* Check whether the system compiler has been updated *)
@@ -2363,58 +2303,34 @@
   in
   env @ expand_env t ?opam updates variables
 
-<<<<<<< HEAD
 let compute_env_updates t =
+  let ct = get_switch t t.switch_current in
   (* Todo: put these back into their packages !
-=======
-let env_updates ~opamswitch ?(force_path=false) t =
-  let ct = get_switch t t.switch_current in
-  let comp = compiler_comp t ct.compiler in
-
-  let add_to_path = OpamPath.Switch.bin t.root ct.switch ct.switch_config in
-  let new_path =
-    "PATH",
-    (if force_path then "+=" else "=+="),
-    OpamFilename.Dir.to_string add_to_path in
->>>>>>> 0695ee14
   let perl5 = OpamPackage.Name.of_string "perl5" in
   let add_to_perl5lib =  OpamPath.Switch.lib t.root ct.switch ct.switch_config perl5 in
   let new_perl5lib = "PERL5LIB", "+=", OpamFilename.Dir.to_string add_to_perl5lib in
   let toplevel_dir =
     "OCAML_TOPLEVEL_PATH", "=",
-<<<<<<< HEAD
-    OpamFilename.Dir.to_string (OpamPath.Switch.toplevel t.root t.switch t.switch_config) in
+    OpamFilename.Dir.to_string (OpamPath.Switch.toplevel t.root ct.switch ct.switch_config) in
 *)
-=======
-    OpamFilename.Dir.to_string (OpamPath.Switch.toplevel t.root ct.switch ct.switch_config) in
->>>>>>> 0695ee14
   let man_path =
     let open OpamStd.Sys in
     match os () with
     | OpenBSD | NetBSD | FreeBSD ->
       [] (* MANPATH is a global override on those, so disabled for now *)
     | _ ->
-<<<<<<< HEAD
       ["MANPATH", EqColon,
        OpamFilename.Dir.to_string
-         (OpamPath.Switch.man_dir t.root t.switch t.switch_config),
+         (OpamPath.Switch.man_dir t.root ct.switch ct.switch_config),
       Some "Current opam switch man dir"]
   in
   let pkg_env = (* XXX: Does this need a (costly) topological sort ? *)
     OpamPackage.Set.fold (fun nv acc ->
         OpamFile.OPAM.env (opam t nv)
         @ acc)
-      t.installed []
-  in
-  let comp_env = OpamFile.Comp.env (compiler_comp t t.compiler) in
-=======
-      ["MANPATH", "=:",
-       OpamFilename.Dir.to_string (OpamPath.Switch.man_dir t.root ct.switch ct.switch_config)] in
-  let comp_env = OpamFile.Comp.env comp in
-  let switch =
-    if opamswitch then [ "OPAMSWITCH", "=", OpamSwitch.to_string ct.switch ]
-    else [] in
->>>>>>> 0695ee14
+      ct.installed []
+  in
+  let comp_env = OpamFile.Comp.env (compiler_comp t ct.compiler) in
   let root =
     let current = t.root in
     let default = OpamStateConfig.(default.root_dir) in
@@ -2427,8 +2343,9 @@
   man_path @ root @ comp_env @ pkg_env
 
 let env_updates ~opamswitch ?(force_path=false) t =
+  let ct = get_switch t t.switch_current in
   let update =
-    let fn = OpamPath.Switch.environment t.root t.switch in
+    let fn = OpamPath.Switch.environment t.root ct.switch in
     if OpamFilename.exists fn then
       OpamFile.Environment.read fn
     else
@@ -2436,7 +2353,7 @@
       OpamFile.Environment.write fn update;
       update
   in
-  let add_to_path = OpamPath.Switch.bin t.root t.switch t.switch_config in
+  let add_to_path = OpamPath.Switch.bin t.root ct.switch ct.switch_config in
   let new_path =
     "PATH",
     (if force_path then PlusEq else EqPlusEq),
@@ -2444,7 +2361,7 @@
     Some "Current opam switch binary dir" in
   let switch =
     if opamswitch then
-      [ "OPAMSWITCH", Eq, OpamSwitch.to_string t.switch, None ]
+      [ "OPAMSWITCH", Eq, OpamSwitch.to_string ct.switch, None ]
     else [] in
   new_path :: switch @ update
 
@@ -2856,7 +2773,8 @@
       (eval_string t) profile_string ocamlinit_string line
 
 let is_switch_globally_set t =
-  OpamFile.Config.switch t.config = t.switch
+  let ct = get_switch t t.switch_current in
+  OpamFile.Config.switch t.config = ct.switch
 
 let check_and_print_env_warning t =
   if (is_switch_globally_set t ||
@@ -2926,14 +2844,9 @@
    is set, this is done for ALL the switches (useful when a package
    changed upstream for instance). If not, only the reinstall state of the
    current switch is changed. *)
-<<<<<<< HEAD
 let add_to_reinstall t ~all_unpinned packages =
+  let ct = get_switch t t.switch_current in
   log "add-to-reinstall all:%b packages:%a" all_unpinned
-=======
-let add_to_reinstall t ~all packages =
-  let ct = get_switch t t.switch_current in
-  log "add-to-reinstall all:%b packages:%a" all
->>>>>>> 0695ee14
     (slog OpamPackage.Set.to_string) packages;
   let aux switch =
     let { OpamFile.State.installed; pinned; _ } =
@@ -3125,10 +3038,11 @@
     raise e
 
 let write_switch_state t =
+  let ct = get_switch t t.switch_current in
   if not OpamStateConfig.(!r.dryrun) then
-    let f = OpamPath.Switch.state t.root t.switch in
+    let f = OpamPath.Switch.state t.root ct.switch in
     OpamFile.Environment.write
-      (OpamPath.Switch.environment t.root t.switch)
+      (OpamPath.Switch.environment t.root ct.switch)
       (compute_env_updates t);
     OpamFile.State.write f (switch_state t)
 
