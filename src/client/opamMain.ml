--- conflicted
+++ resolved
@@ -793,19 +793,12 @@
     `P "OPAM is a package manager for OCaml. It uses the powerful mancoosi
         tools to handle dependencies, including support for version
         constraints, optional dependencies, and conflicts management.";
-<<<<<<< HEAD
     `P "It has support for different repository backends such as HTTP, rsync, git
         and darcs. It handles multiple OCaml versions concurrently, and is
         flexible enough to allow you to use your own repositories and packages
         in addition of the ones it provides.";
-=======
-    `P "It has support for different repository backends such as HTTP, rsync and
-        git. It handles multiple OCaml versions concurrently, and is flexible
-        enough to allow you to use your own repositories and packages in
-        addition of the ones it provides.";
     `P "Use either `$(mname) $(i,COMMAND) --help` or `$(mname) help $(i,COMMAND)'
         for more information on a specific command.";
->>>>>>> e2c192b1
   ] @  help_sections
   in
   let usage _ =
