--- conflicted
+++ resolved
@@ -198,15 +198,6 @@
   then
     clear_switch t ct.switch
 
-<<<<<<< HEAD
-=======
-let update_global_config t ~warning switch =
-  let t = OpamState.update_switch_config t switch in
-  if warning then
-    OpamState.print_env_warning_at_switch t;
-  t
-
->>>>>>> 0695ee14
 let install_compiler ~quiet switch compiler =
   log "install %b %a %a" quiet
     (slog OpamSwitch.to_string) switch
@@ -291,7 +282,9 @@
         ~requested:roots
         solution in
     let t = OpamState.load_state "switch-install-with-packages-3" switch in
-    let t = { t with compiler_packages = to_install_pkgs } in
+    let ct = get_switch t t.switch_current in
+    let ct = { ct with OpamState.Types.compiler_packages = to_install_pkgs } in
+    let t = { t with OpamState.Types.switches = OpamSwitch.Map.singleton ct.switch ct } in
     OpamState.write_switch_state t;
     OpamSolution.check_solution t result
 
@@ -360,23 +353,14 @@
   (snd (switch_cont ?compiler ~quiet switch)) ()
 
 let import_t importfile t =
+  let ct = get_switch t t.switch_current in
   log "import switch";
-<<<<<<< HEAD
-
-=======
-  let ct = get_switch t t.switch_current in
-  let imported, import_roots, import_pins = importfile in
->>>>>>> 0695ee14
   let pinned =
     OpamPackage.Name.Map.merge (fun _ current import ->
         match current, import with
         | _, (Some _ as p) -> p
         | p, None -> p)
-<<<<<<< HEAD
-      t.pinned importfile.S.pinned
-=======
-      ct.pinned import_pins
->>>>>>> 0695ee14
+      ct.pinned importfile.S.pinned
   in
   let pinned_version name =
     try
@@ -399,28 +383,17 @@
           available
         )
       )
-<<<<<<< HEAD
-      importfile.S.installed (Lazy.force t.available_packages)
+      importfile.S.installed (Lazy.force ct.available_packages)
   in
   let imported = importfile.S.installed %% available in
   let import_roots = importfile.S.installed_roots %% available in
   let revert_pins () =
     if not (OpamStateConfig.(!r.dryrun) || OpamStateConfig.(!r.show)) then
-      let state_f = OpamPath.Switch.state t.root t.switch in
+      let state_f = OpamPath.Switch.state t.root ct.switch in
       let switch_state = S.safe_read state_f in
-      S.write state_f { switch_state with S.pinned = t.pinned }
-=======
-      imported (Lazy.force ct.available_packages)
-  in
-  let imported = imported %% available in
-  let import_roots = import_roots %% available in
-  let pin_f = OpamPath.Switch.pinned t.root ct.switch in
-  let revert_pins () =
-    if not (OpamStateConfig.(!r.dryrun) || OpamStateConfig.(!r.show)) then
-      OpamFile.Pinned.write pin_f ct.pinned
->>>>>>> 0695ee14
-  in
-  let ct = {ct with pinned;
+      S.write state_f { switch_state with S.pinned = ct.OpamState.Types.pinned }
+  in
+  let ct = {ct with OpamState.Types. pinned;
             available_packages = lazy available;
             packages = ct.packages ++ available }
   in
@@ -446,14 +419,9 @@
       let t = (* needs to be reloaded after the update *)
         if OpamStateConfig.(!r.dryrun) || OpamStateConfig.(!r.show) then t
         else
-<<<<<<< HEAD
           (OpamState.write_switch_state t;
-           OpamState.load_state "pin-import" t.switch)
+           OpamState.load_state "pin-import" ct.switch)
       in
-=======
-          (OpamFile.Pinned.write pin_f pinned;
-           OpamState.load_state "pin-import" ct.switch) in
->>>>>>> 0695ee14
 
       let available =
         imported %% (Lazy.force ct.available_packages ++ ct.installed) in
@@ -479,24 +447,12 @@
   (match solution with
    | No_solution | Aborted -> revert_pins ()
    | Error _ | OK _ | Nothing_to_do -> ());
-<<<<<<< HEAD
   OpamSolution.check_solution t solution
 
 let export filename =
   let switch = OpamStateConfig.(!r.current_switch) in
   let root = OpamStateConfig.(!r.root_dir) in
   let st = S.safe_read (OpamPath.Switch.state root switch) in
-=======
-  OpamSolution.check_solution t solution;
-  OpamFile.Installed_roots.write
-    (OpamPath.Switch.installed_roots t.root ct.switch)
-    OpamPackage.Set.Op.(ct.installed_roots ++ import_roots)
-
-let export filename =
-  let t = OpamState.load_state "switch-export" OpamStateConfig.(!r.current_switch) in
-  let ct = get_switch t t.switch_current in
-  let export = (ct.installed, ct.installed_roots, ct.pinned) in
->>>>>>> 0695ee14
   match filename with
   | None   -> S.write_to_channel stdout st
   | Some f -> S.write f st
@@ -513,13 +469,8 @@
       (OpamSwitch.to_string ct.switch);
     OpamStd.Sys.exit 1;
   );
-<<<<<<< HEAD
-  let ocaml_version = t.compiler in
+  let ocaml_version = ct.compiler in
   let export = OpamState.switch_state t in
-=======
-  let ocaml_version = ct.compiler in
-  let export = (ct.installed, ct.installed_roots, ct.pinned) in
->>>>>>> 0695ee14
 
   (* Remove the directory (except the overlays, backups and lock) *)
   let switch_root = OpamPath.Switch.root t.root ct.switch in
@@ -546,11 +497,7 @@
   let ct = get_switch t t.switch_current in
   let file = OpamPath.backup t.root in
   OpamFilename.mkdir (OpamPath.backup_dir t.root);
-<<<<<<< HEAD
   S.write file (OpamState.switch_state t);
-=======
-  OpamFile.Export.write file (ct.installed, ct.installed_roots, ct.pinned);
->>>>>>> 0695ee14
   try
     f t;
     OpamFilename.remove file (* We might want to keep it even if successful ? *)
