(**************************************************************************)
(*                                                                        *)
(*    Copyright 2012-2015 OCamlPro                                        *)
(*    Copyright 2012 INRIA                                                *)
(*                                                                        *)
(*  All rights reserved.This file is distributed under the terms of the   *)
(*  GNU Lesser General Public License version 3.0 with linking            *)
(*  exception.                                                            *)
(*                                                                        *)
(*  OPAM is distributed in the hope that it will be useful, but WITHOUT   *)
(*  ANY WARRANTY; without even the implied warranty of MERCHANTABILITY    *)
(*  or FITNESS FOR A PARTICULAR PURPOSE.See the GNU General Public        *)
(*  License for more details.                                             *)
(*                                                                        *)
(**************************************************************************)

open OpamTypes
open OpamTypesBase
open OpamState.Types
open OpamStd.Op
open OpamPackage.Set.Op
open OpamFilename.Op

let log fmt = OpamConsole.log "CLIENT" fmt
let slog = OpamConsole.slog

let s_not_installed = "--"

type package_details = {
  name: name;
  current_version: version;
  installed_version: version option;
  synopsis: string Lazy.t;
  descr: string Lazy.t;
  tags: string list;
  syntax: string list Lazy.t;
  libraries: string list Lazy.t;
  others: string list Lazy.t; (* words in lines in files *)
}

let details_of_package t name versions =
  let installed_version =
    try Some
          (OpamPackage.version
             (OpamPackage.Set.find
                (fun nv -> OpamPackage.name nv = name)
                t.installed))
    with Not_found -> None in
  let current_version = match installed_version with
    | Some v when OpamPackage.Version.Set.mem v versions -> v
    | _ -> OpamPackage.Version.Set.max_elt versions in
  let nv = OpamPackage.create name current_version in
  let descr_f = lazy (
    OpamState.descr t nv
  ) in
  let synopsis = lazy (
    OpamFile.Descr.synopsis (Lazy.force descr_f)
  ) in
  let descr = lazy (
    OpamFile.Descr.full (Lazy.force descr_f)
  ) in
  let opam = OpamState.opam t nv in
  let tags = OpamFile.OPAM.tags opam in
  let syntax = lazy (
    OpamStd.List.filter_map (fun (s,filter) ->
        if OpamFilter.opt_eval_to_bool (OpamState.filter_env ~opam t) filter
        then Some s else None)
      (OpamFile.OPAM.syntax opam)) in
  let libraries = lazy (
    OpamStd.List.filter_map (fun (s,filter) ->
        if OpamFilter.opt_eval_to_bool (OpamState.filter_env ~opam t) filter
        then Some s else None)
      (OpamFile.OPAM.libraries opam)) in
  let others = lazy (
    match OpamState.repository_and_prefix_of_package t nv with
    | None  -> []
    | Some (repo, prefix) ->
      List.fold_left (fun acc filename ->
          let file = OpamRepositoryPath.packages repo prefix nv // filename in
          let file = OpamFile.Lines.safe_read file in
          List.flatten file @ acc
        ) [] OpamClientConfig.search_files
  ) in
  { name; current_version; installed_version;
    synopsis; descr; tags;
    syntax; libraries; others; }

let details_of_package_regexps t packages ~exact_name ~case_sensitive regexps =
  log "names_of_regexp regexps=%a"
    (slog @@ OpamStd.List.to_string (fun x -> x)) regexps;
  (* the regexp can also simply be a package. *)
  let fix_versions =
    let fix_packages = OpamStd.List.filter_map OpamPackage.of_string_opt regexps in
    OpamPackage.to_map (packages %% (OpamPackage.Set.of_list fix_packages)) in
  let regexps =
    OpamStd.List.filter_map (fun str ->
      let re =
        match OpamPackage.of_string_opt str with
        | Some nv ->
          if OpamPackage.Set.mem nv packages then
            let name = OpamPackage.Name.to_string (OpamPackage.name nv) in
            Re_glob.globx name
          else
            Re_glob.globx str
        | None   -> Re_glob.globx str in
      let re =
        if case_sensitive then re else Re.no_case re in
      try Some (Re.compile re)
      with Re_glob.Parse_error ->
        OpamConsole.error "%S is not a valid package descriptor." str;
        None
    ) regexps in
  let exact_match str =
    List.exists (fun re -> OpamStd.String.exact_match re str) regexps in
  let partial_match str =
    List.exists (fun re -> Re.execp re str) regexps in
  let partial_matchs strs =
    List.exists partial_match strs in
  let packages_map = OpamPackage.to_map packages in
  let packages_map =
    OpamPackage.Name.Map.fold (fun name versions map ->
        let versions =
          try OpamPackage.Version.Set.inter versions
                (OpamPackage.Name.Map.find name fix_versions)
          with Not_found -> versions in
        if OpamPackage.Version.Set.is_empty versions then map else
          OpamPackage.Name.Map.add name (details_of_package t name versions) map
    ) packages_map OpamPackage.Name.Map.empty in

  (* Filter the list of packages, depending on user predicates *)
  let packages_map =
    OpamPackage.Name.Map.filter
      (fun name { synopsis; descr; tags; syntax; libraries; others; _ } ->
         regexps = []
         || exact_match (OpamPackage.Name.to_string name)
         || not exact_name &&
            (partial_match (OpamPackage.Name.to_string name)
             || partial_match (Lazy.force synopsis)
             || partial_match (Lazy.force descr)
             || partial_matchs tags
             || partial_matchs (Lazy.force libraries)
             || partial_matchs (Lazy.force syntax)
             || partial_matchs (Lazy.force others))
      ) packages_map in
  packages_map

let with_switch_backup command f =
  let t = OpamState.load_state command OpamStateConfig.(!r.current_switch) in
  let file = OpamPath.Switch.backup t.root t.switch in
  OpamFilename.mkdir (OpamPath.Switch.backup_dir t.root t.switch);
  OpamFile.Export.write file (t.installed, t.installed_roots, t.pinned);
  try
    f t;
    OpamFilename.remove file (* We might want to keep it even if successful ? *)
  with
  | OpamStd.Sys.Exit 0 as e -> raise e
  | err ->
    OpamStd.Exn.register_backtrace err;
    let t1 = OpamState.load_state "switch-backup-err"
        OpamStateConfig.(!r.current_switch) in
    if OpamPackage.Set.equal t.installed t1.installed &&
       OpamPackage.Set.equal t.installed_roots t1.installed_roots then
      OpamFilename.remove file
    else
      (prerr_string
         (OpamStd.Format.reformat
            (Printf.sprintf
               "\nThe former state can be restored with:\n    \
                %s switch import %S\n%!"
               Sys.argv.(0) (OpamFilename.prettify file))));
    raise err

module API = struct

  (* Prints a list of package details in the 'opam list' format *)
  let print_list t ~uninst_versions ~short ~shortv ~order names =
    let get_version info =
      if uninst_versions then Some (info.current_version)
      else info.installed_version in
    let max_n, max_v = (* for alignment *)
      OpamPackage.Name.Map.fold (fun name info (max_n, max_v) ->
        let max_n = max max_n (String.length (OpamPackage.Name.to_string name)) in
        let v_str = match get_version info with
          | None   -> s_not_installed
          | Some v -> OpamPackage.Version.to_string v in
        let max_v = max max_v (String.length v_str) in
        max_n, max_v
      ) names (0,0) in
    let names = OpamPackage.Name.Map.bindings names in
    let names = match order with
      | `normal  -> names
      | `depends ->
        let universe = OpamState.universe t Depends in
        let packages_info =
          List.map (fun (name, info) ->
              (OpamPackage.create name info.current_version, info)
            ) names in
        let packages =
          let packages = OpamPackage.Set.of_list (List.map fst packages_info) in
          OpamSolver.dependencies
            ~depopts:true ~installed:false ~unavailable:true ~build:true
            universe packages
        in
        List.fold_left (fun acc nv ->
            try (OpamPackage.name nv, List.assoc nv packages_info) :: acc
            with Not_found -> acc
          ) [] packages in
    let roots = OpamPackage.names_of_packages t.installed_roots in
    List.iter (
      if short then
        fun (name, d) ->
          let name_str =
            if shortv then
              OpamPackage.to_string (OpamPackage.create name d.current_version)
            else
              OpamPackage.Name.to_string name
          in
          let colored_name =
<<<<<<< HEAD
            if OpamConsole.color () && OpamPackage.Name.Set.mem name roots then
              OpamConsole.colorise `underline name_str
=======
            if OpamPackage.Name.Set.mem name roots then
              OpamGlobals.colorise `underline name_str
>>>>>>> 0d1a51ff
            else name_str in
          Printf.printf "%s\n" colored_name
      else
        let synop_len =
          let col = OpamStd.Sys.terminal_columns () in
          max 0 (col - max_n - max_v - 4) in
        fun (name, info) ->
          let version = get_version info in
          let name_str = OpamPackage.Name.to_string name in
          let colored_name =
            if OpamConsole.color () && OpamPackage.Name.Set.mem name roots then
              OpamConsole.colorise `underline name_str
            else name_str in
          let sversion, colored_version, pinned = match version with
            | None   ->
              s_not_installed, OpamConsole.colorise `cyan s_not_installed, ""
            | Some v ->
              let vs = OpamPackage.Version.to_string v in
              if OpamState.pinned_opt t name = Some (OpamPackage.create name v)
              then
                vs, OpamConsole.colorise `blue vs,
                OpamConsole.colorise `blue " (pinned)"
              else if info.installed_version <> Some v then
                vs, OpamConsole.colorise `cyan vs, ""
              else
                vs, OpamConsole.colorise `magenta vs, ""
          in
          Printf.printf "%s  %s%s  %s\n"
            (OpamStd.Format.indent_left colored_name ~visual:name_str max_n)
            (OpamStd.Format.indent_right colored_version ~visual:sversion max_v)
            pinned
            (OpamStd.String.sub_at synop_len (Lazy.force info.synopsis))
    ) names

  let list ~print_short ~filter ~order ~exact_name ~case_sensitive
      ?(depends=[]) ?(reverse_depends=false) ?(recursive_depends=false)
      ?(resolve_depends=false) ?(depopts=false) ?depexts
      regexp =
    let t = OpamState.load_state "list"
        OpamStateConfig.(!r.current_switch) in
    let depends_mode = depends <> [] in
    let get_version name =
      (* We're generally not interested in the aggregated deps for all versions
         of the package. Take installed or max version only when there is no
         version constraint *)
      try OpamState.find_installed_package_by_name t name
      with Not_found ->
        try OpamPackage.max_version (Lazy.force t.available_packages) name
        with Not_found ->
          OpamPackage.max_version t.packages name
    in
    let depends_atoms =
      let atoms = OpamSolution.sanitize_atom_list ~permissive:true t depends in
      if resolve_depends then atoms else
        List.map (function
            | _, Some _ as atom -> atom
            | n, None ->
              try OpamSolution.eq_atom n (OpamPackage.version (get_version n))
              with Not_found -> n, None)
          atoms
    in
    let depends = OpamState.packages_of_atoms t depends_atoms in
    let packages =
      if not depends_mode then t.packages
      else if resolve_depends then
        let universe =
          let u = OpamState.universe t Depends in
          match filter with
          | `all -> { u with u_available = u.u_packages }
          | `installed -> u
          | _ ->  { u with u_installed = OpamPackage.Set.empty;
                           u_installed_roots = OpamPackage.Set.empty }
        in
        let req =
          { wish_install = depends_atoms; wish_upgrade = []; wish_remove = [];
            criteria = `Default }
        in
        match
          OpamSolver.resolve universe ~orphans:OpamPackage.Set.empty req
        with
        | Success s -> OpamSolver.new_packages s
        | Conflicts cs ->
          if not print_short then
            OpamGlobals.msg "No solution%s for %s:\n%s"
              (if depopts then " including optional dependencies" else "")
              (OpamFormula.string_of_atoms depends_atoms)
              (OpamCudf.string_of_conflict (OpamState.unavailable_reason t) cs);
          OpamGlobals.exit 1
      else if recursive_depends then
        let universe = OpamState.universe t Depends in
        let deps =
          if reverse_depends then OpamSolver.reverse_dependencies
          else OpamSolver.dependencies in
        deps ~depopts
          ~installed:(filter=`installed)
          ~unavailable:(filter<>`installable)
          ~build:true
          universe depends
        |> OpamPackage.Set.of_list
      else if reverse_depends then
        let is_dependent_on deps nv =
          let opam = OpamState.opam t nv in
          let formula = OpamStateConfig.filter_deps (OpamFile.OPAM.depends opam) in
          let formula =
            if depopts
            then OpamFormula.ands [formula; OpamStateConfig.filter_deps (OpamFile.OPAM.depopts opam)]
            else formula in
          let depends_on nv =
            let name = OpamPackage.name nv in
            let v = OpamPackage.version nv in
            List.exists (fun (n,_) -> name = n) (OpamFormula.atoms formula) &&
            OpamFormula.eval
              (fun (n,cstr) ->
                 n <> name ||
                 OpamFormula.eval
                   (fun (relop,vref) -> OpamFormula.eval_relop relop v vref)
                   cstr)
              formula in
          OpamPackage.Set.for_all depends_on deps
        in
        OpamPackage.Set.filter (is_dependent_on depends) t.packages
      else
      let deps nv =
        let opam = OpamState.opam t nv in
        let deps =
          OpamState.packages_of_atoms t @@ OpamFormula.atoms @@
          OpamStateConfig.filter_deps (OpamFile.OPAM.depends opam) in
        if depopts then
          deps ++ (OpamState.packages_of_atoms t @@ OpamFormula.atoms @@
                   OpamStateConfig.filter_deps (OpamFile.OPAM.depopts opam))
        else deps
      in
      OpamPackage.Set.fold (fun nv acc -> acc ++ deps nv)
        depends OpamPackage.Set.empty
    in
    let depends =
      (* Filter to keep only the relevant versions *)
      if resolve_depends then
        packages %% depends ++ depends %% t.installed
      else depends
    in
    let packages =
      if resolve_depends then packages else
        packages %% match filter with
        | `all         -> t.packages
        | `installed   -> t.installed
        | `roots       -> t.installed_roots
        | `installable ->
          t.installed ++
          OpamSolver.installable (OpamState.universe t Depends) in
    let packages =
      if resolve_depends then packages
      else if depexts <> None then packages ++ depends
      else if depends_mode then packages -- depends
      else packages
    in
    let details =
      details_of_package_regexps t packages ~exact_name ~case_sensitive regexp
    in
    if not print_short && not (OpamPackage.Set.is_empty packages) &&
       OpamPackage.Name.Map.is_empty details
    then
      OpamConsole.msg "No packages found.\n";
    match depexts with
    | Some tags_list ->
      let required_tags = OpamStd.String.Set.of_list tags_list in
      let packages =
        OpamPackage.Name.Map.fold (fun name details acc ->
<<<<<<< HEAD
            let nv =
              OpamPackage.create name @@
              OpamStd.Option.default details.current_version
                details.installed_version in
=======
            let nv = OpamPackage.create name details.current_version in
>>>>>>> 0d1a51ff
            OpamPackage.Set.add nv acc)
          details OpamPackage.Set.empty
      in
      if not print_short then
        OpamConsole.msg "# Known external dependencies for %s %s%s\n"
          (OpamStd.Format.pretty_list ?last:None @@
           List.map (OpamConsole.colorise `bold @* OpamPackage.to_string) @@
           OpamPackage.Set.elements packages)
          (if tags_list <> [] then "on " else "")
          (OpamConsole.colorise `cyan @@ String.concat "," tags_list);
      let depexts =
        OpamPackage.Set.fold (fun nv acc ->
            let opam = OpamState.opam t nv in
            match OpamFile.OPAM.depexts opam with
            | None -> acc
            | Some tags ->
              OpamStd.String.SetMap.fold (fun tags values acc ->
                  if tags_list = [] then
                    let line =
                      Printf.sprintf "%s: %s"
                        (String.concat " " (OpamStd.String.Set.elements tags))
                        (String.concat " " (OpamStd.String.Set.elements values))
                    in
                    OpamStd.String.Set.add line acc
                  else if OpamStd.String.Set.for_all
                      (fun tag -> OpamStd.String.Set.mem tag required_tags)
                      tags
                  then OpamStd.String.Set.union acc values
                  else acc)
                tags acc)
          packages OpamStd.String.Set.empty
      in
      OpamConsole.msg "%s\n" @@
      String.concat "\n" @@ OpamStd.String.Set.elements depexts
    | None ->
      let print_header () =
        if resolve_depends then
          OpamGlobals.msg "# Consistent installation providing %s %s\n"
            (OpamMisc.pretty_list @@
             List.map (OpamGlobals.colorise `bold @* OpamPackage.to_string) @@
             OpamPackage.Set.elements depends)
            (if filter = `installed then "from current install"
             else "from scratch")
        else
        let kind = match filter with
          | `roots
          | `installed -> "Installed"
          | `all       -> "Existing"
          | _          -> "Available" in
        let results =
          if not depends_mode then "" else
            Printf.sprintf " %s %s %s"
              (if recursive_depends then "recursively" else "directly")
              (if reverse_depends then "depending on" else "required by")
              (OpamStd.Format.pretty_list ~last:"or" @@
               List.map (OpamConsole.colorise `bold @* OpamPackage.to_string) @@
               OpamPackage.Set.elements depends)
        in
        OpamConsole.msg "# %s packages%s for %s:\n" kind results
          (OpamSwitch.to_string t.switch) in
      if not print_short && OpamPackage.Name.Map.cardinal details > 0 then
        print_header ();
<<<<<<< HEAD
      print_list t ~uninst_versions:depends_mode ~short:print_short ~order details;
      if OpamPackage.Name.Map.is_empty details then OpamStd.Sys.exit 1
=======
      print_list t ~uninst_versions:depends_mode ~short:print_short
        ~shortv:resolve_depends ~order details;
      if OpamPackage.Name.Map.is_empty details then OpamGlobals.exit 1
>>>>>>> 0d1a51ff

  let info ~fields ~raw_opam ~where atoms =
    let t = OpamState.load_state "info"
        OpamStateConfig.(!r.current_switch) in
    let atoms = OpamSolution.sanitize_atom_list t ~permissive:true atoms in
    let details =
      let map = OpamPackage.to_map (OpamState.packages_of_atoms t atoms) in
      OpamPackage.Name.Map.mapi (details_of_package t) map
    in

    let show_fields = List.length fields <> 1 in

    let print_one name  { current_version; tags; syntax; libraries; _ } =

      (* Compute the installed versions, for each switch *)
      let installed = OpamState.installed_versions t name in

      let installed_str =
        let one (nv, aliases) =
          Printf.sprintf "%s [%s]"
            (OpamPackage.Version.to_string (OpamPackage.version nv))
            (String.concat " " (List.map OpamSwitch.to_string aliases)) in
        String.concat ", " (List.map one (OpamPackage.Map.bindings installed)) in

      let nv = OpamPackage.create name current_version in
      let opam = OpamState.opam t nv in
      let opam_f () =
        (* The above gives the opam structure, but the location of the orig file
           is lost: re-compute *)
        let overlay = OpamPath.Switch.Overlay.opam t.root t.switch name in
        if OpamFilename.exists overlay &&
           OpamFile.OPAM.(version (read overlay)) = current_version
        then overlay else
        let global = OpamPath.opam t.root nv in
        if OpamFilename.exists global then global else
        match OpamState.repository_and_prefix_of_package t nv with
        | Some (repo,pfx) -> OpamRepositoryPath.opam repo pfx nv
        | None ->
          OpamSystem.internal_error "opam file location for %s not found"
            (OpamPackage.to_string nv)
      in
      if where then OpamConsole.msg "%s\n" (OpamFilename.to_string (opam_f ()));

      (* where does it come from (eg. which repository) *)
      let repository =
        let repo =
          match OpamState.repository_of_package t nv with
          | None -> []
          | Some r -> [ "repository", OpamRepositoryName.to_string r.repo_name ]
        in
        try
          let pin = OpamPackage.Name.Map.find name t.pinned in
          let kind = kind_of_pin_option pin in
          let revision =
            match repository_kind_of_pin_kind kind with
            | Some kind ->
              let repo = OpamRepositoryBackend.default () in
              let repo =
                {repo with
                 repo_kind = kind;
                 repo_root = OpamPath.Switch.dev_package t.root t.switch name;
                 repo_address = address_of_string @@ string_of_pin_option pin} in
              (match OpamProcess.Job.run (OpamRepository.revision repo) with
               | Some v -> Printf.sprintf " (%s)" (OpamPackage.Version.to_string v)
               | None -> "")
            | None -> ""
          in
          (if kind = `version then repo else []) @
          ["pinned", (string_of_pin_kind kind) ^ revision]
        with Not_found ->
          repo
      in

      let url = match OpamState.url t nv with
        | None   -> []
        | Some u ->
          let kind = string_of_repository_kind (OpamFile.URL.kind u) in
          let url = string_of_address (OpamFile.URL.url u) in
          let mirrors =
            OpamStd.List.to_string string_of_address (OpamFile.URL.mirrors u) in
          let checksum = OpamFile.URL.checksum u in
          [ "upstream-url" , url ]
          @ (if OpamFile.URL.mirrors u = [] then []
             else [ "upstream-mirrors" , mirrors ])
          @ [ "upstream-kind", kind ]
          @ match checksum with
            | None   -> []
            | Some c -> [ "upstream-checksum", c ] in

      (* All the version of the package *)
      let versions = OpamPackage.versions_of_name t.packages name in

      let installed_version = match OpamPackage.Map.cardinal installed with
        | 0 -> [ "installed-version" , "" ]
        | 1 -> [ "installed-version" , installed_str ]
        | _ -> [ "installed-versions", installed_str ] in

      let available_versions =
        let strings = List.map OpamPackage.Version.to_string
            (OpamPackage.Version.Set.elements versions) in
        match strings with
        | []  -> []
        | [v] -> [ "available-version" , v ]
        | l   -> [ "available-versions", String.concat ", " l ] in

      let mk empty to_string name field =
        let v = field opam in
        if empty = v then []
        else [name, to_string v] in

      let strings = mk [] (String.concat ", ") in
      let formula = mk Empty OpamFormula.to_string in
      let option f = mk None (function None -> "" | Some x -> f x) in

      let author   = strings "author"   OpamFile.OPAM.author in
      let homepage = strings "homepage" OpamFile.OPAM.homepage in
      let bug_reports = strings "bug-reports" OpamFile.OPAM.bug_reports in
      let dev_repo = option string_of_pin_option "dev-repo" OpamFile.OPAM.dev_repo in
      let license  = strings "license"  OpamFile.OPAM.license in
      let doc      = strings "doc"      OpamFile.OPAM.doc in
      let tags     = strings "tags"     (fun _ -> tags) in
      let depends  = formula "depends"  (OpamStateConfig.filter_deps @* OpamFile.OPAM.depends) in
      let depopts  = formula "depopts"  (OpamStateConfig.filter_deps @* OpamFile.OPAM.depopts) in

      let libraries = strings "libraries" (fun _ -> Lazy.force libraries) in
      let syntax    = strings "syntax"    (fun _ -> Lazy.force syntax) in

      let os =
        mk Empty
          (OpamFormula.string_of_formula (fun (t,s) ->
               if t then s else "!"^s))
          "os" OpamFile.OPAM.os in

      let descr =
        let d = OpamState.descr t nv in
        ["description", OpamFile.Descr.full d] in

      let version = OpamPackage.version nv in

      let all_fields =
        [ "package", OpamPackage.Name.to_string name ]
        @ [ "version", OpamPackage.Version.to_string version ]
        @ repository
        @ url
        @ homepage
        @ bug_reports
        @ dev_repo
        @ author
        @ license
        @ doc
        @ tags
        @ libraries
        @ syntax
        @ depends
        @ depopts
        @ os
        @ installed_version
        @ available_versions
        @ descr in

      let all_fields = match fields with
        | [] when not (raw_opam || where) -> all_fields
        | f  -> List.filter (fun (d,_) -> List.mem d f) all_fields in

      List.iter (fun (f, desc) ->
        if show_fields then
          OpamConsole.msg "%s "
            (OpamConsole.colorise `blue (Printf.sprintf "%20s:" f));
        OpamConsole.msg "%s\n" desc
      ) all_fields;

      if raw_opam then OpamFile.OPAM.write_to_channel stdout opam
    in

    OpamPackage.Name.Map.iter print_one details

  (* When packages are removed from upstream, they normally disappear from the
     'available' packages set and can't be seen by the solver anymore. This is a
     problem for several reasons, so we compute the set of orphan packages here:
     - they are checked for conflicts with the user request
     - they are re-added to the universe if (transitively) unrelated to the
       request (the [changes] parameter)
     - they are otherwise put in [wish_remove] in case we use the internal
       solver
     This function separates full orphans (no version of the package available
     anymore) from orphan versions, because they have a different impact on
     the request (needs version change VS needs uninstall).
     See also preprocess_request and check_conflicts *)
  let orphans ?changes ?(transitive=false) t =
    let all = t.packages ++ t.installed in
    let allnames = OpamPackage.names_of_packages all in
    let universe = OpamState.universe t (Reinstall OpamPackage.Set.empty) in
    (* Basic definition of orphan packages *)
    let orphans = t.installed -- Lazy.force t.available_packages in
    (* Restriction to the request-related packages *)
    let orphans = match changes with
      | None -> orphans
      | Some ch ->
        if OpamPackage.Set.is_empty orphans then orphans else
        let recompile_cone =
          OpamPackage.Set.of_list @@
          OpamSolver.reverse_dependencies
            ~depopts:true ~installed:true ~unavailable:true ~build:true
            universe ch
        in
        orphans %% recompile_cone
    in
    (* Pinned versions of packages remain always available *)
    let orphans = orphans -- OpamState.pinned_packages t in
    (* Splits between full orphans (no version left) and partial ones *)
    let full_partition orphans =
      let orphan_names = (* names for which there is no version left *)
        OpamPackage.Name.Set.diff
          allnames
          (OpamPackage.names_of_packages (all -- orphans)) in
      OpamPackage.Set.partition
        (fun nv -> OpamPackage.Name.Set.mem (OpamPackage.name nv) orphan_names)
        orphans
    in
    let full_orphans, orphan_versions = full_partition orphans in
    (* Closure *)
    let full_orphans, orphan_versions =
      if not transitive then full_orphans, orphan_versions else
        let rec add_trans full_orphans orphan_versions =
          (* fixpoint to check all packages with no available version *)
          let new_orphans =
            OpamPackage.Set.of_list @@
              OpamSolver.reverse_dependencies
                ~depopts:false ~installed:false ~unavailable:true ~build:true
                universe full_orphans
          in
          let full, versions = full_partition (new_orphans++orphan_versions) in
          if OpamPackage.Set.equal full_orphans full
          then full, versions
          else add_trans full versions
        in
        add_trans full_orphans orphan_versions
    in
    (* Installed packages outside the set of changes are otherwise safe:
       re-add them to the universe *)
    let t =
      if changes = None then t else
      let available_packages =
        lazy (Lazy.force t.available_packages ++
              (t.installed -- orphans)) in
      { t with available_packages } in
    log "Orphans: full %a, versions %a"
      (slog @@ OpamPackage.Name.Set.to_string @* OpamPackage.names_of_packages)
      full_orphans
      (slog OpamPackage.Set.to_string) orphan_versions;
    t, full_orphans, orphan_versions

  (* The internal "solver" needs some rewrites of the requests, to make them
     more explicit. This has no effect when using the external solver. *)
  let preprocess_request t full_orphans orphan_versions request =
    if OpamCudf.external_solver_available () then request else
    let { wish_install; wish_remove; wish_upgrade; criteria } = request in
    (* Convert install to upgrade when necessary, request roots installed *)
    let eqnames, neqnames =
      List.partition (function (_,Some(`Eq,_)) -> true | _ -> false)
        wish_install in
    let add_wish_install =
      List.rev_append eqnames
        (OpamSolution.atoms_of_packages
           (t.installed_roots %% Lazy.force t.available_packages)) in
    let base_packages =
      let comp = OpamState.compiler_comp t t.compiler in
      OpamFormula.to_conjunction (OpamFile.Comp.packages comp) in
    let base_packages =
      List.map (fun atom ->
          try OpamPackage.Set.find (OpamFormula.check atom) t.installed
              |> OpamSolution.eq_atom_of_package
          with Not_found -> atom)
        base_packages in
    let wish_install = List.rev_append add_wish_install wish_install in
    let wish_install = List.rev_append base_packages wish_install in
    let uninstalled_eqnames =
      List.filter (fun (name,_) -> not (OpamState.is_name_installed t name))
        eqnames in
    let wish_upgrade = List.rev_append neqnames wish_upgrade in
    let wish_upgrade = List.rev_append uninstalled_eqnames wish_upgrade in
    (* Remove orphans *)
    let wish_remove =
      OpamSolution.atoms_of_packages full_orphans @
      OpamSolution.eq_atoms_of_packages orphan_versions @
      wish_remove in
    let available =
      Lazy.force t.available_packages -- orphan_versions -- full_orphans in
    let still_available ?(up=false) (name,_ as atom) =
      let installed =
        if up then
          try Some (OpamPackage.version @@ OpamPackage.Set.choose_one @@
                    OpamPackage.packages_of_name t.installed name)
          with Not_found -> None
        else None in
       OpamPackage.Set.exists
        (fun p -> OpamFormula.check atom p &&
                  match installed with Some i -> OpamPackage.version p >= i
                                     | None -> true)
         available in
    let upgradeable, non_upgradeable =
      List.partition (still_available ~up:true) wish_upgrade in
    let wish_install =
      List.filter (still_available ~up:false)
        (non_upgradeable @ wish_install) in
    let wish_upgrade =
      List.filter (still_available ~up:true) upgradeable in
    let nrequest = { wish_install; wish_remove; wish_upgrade; criteria } in
    log "Preprocess request: %a => %a"
      (slog OpamSolver.string_of_request) request
      (slog OpamSolver.string_of_request) nrequest;
    nrequest

  (* Splits a list of atoms into the installed and uninstalled ones*)
  let get_installed_atoms t atoms =
    List.fold_left (fun (packages, not_installed) atom ->
        try
          let nv =
            OpamPackage.Set.find (OpamFormula.check atom) t.installed in
          nv :: packages, not_installed
        with Not_found ->
          packages, atom :: not_installed)
      ([],[]) atoms

  (* Check atoms for pinned packages, and update them. Returns the state that
     may have been reloaded if there were changes *)
  let update_dev_packages_t atoms t =
    let to_update =
      List.fold_left (fun to_update (name,_) ->
          match OpamState.pinned_opt t name with
          | None -> to_update
          | Some nv ->
            OpamPackage.Set.add nv to_update)
        OpamPackage.Set.empty atoms
    in
    if OpamPackage.Set.is_empty to_update then t else (
      OpamConsole.header_msg "Synchronising pinned packages";
      try
        let updated = OpamState.update_dev_packages t to_update in
        if OpamPackage.Set.is_empty updated then t
        else OpamState.load_state "reload-dev-package-updated"
            OpamStateConfig.(!r.current_switch)
      with e ->
        OpamStd.Exn.fatal e;
        t
    )

  let compute_upgrade_t atoms t =
    let names = OpamPackage.Name.Set.of_list (List.rev_map fst atoms) in
    if atoms = [] then
      let to_reinstall = t.reinstall %% t.installed in
      let t, full_orphans, orphan_versions = orphans ~transitive:true t in
      let to_upgrade = t.installed -- full_orphans -- orphan_versions in
      let to_install = t.installed -- full_orphans in
      let requested = OpamPackage.Name.Set.empty in
      let action = Upgrade to_reinstall in
      requested,
      action,
      OpamSolution.resolve t action
        ~orphans:(full_orphans ++ orphan_versions)
        (preprocess_request t full_orphans orphan_versions
           { wish_install = OpamSolution.atoms_of_packages to_install;
             wish_remove  = [];
             wish_upgrade = OpamSolution.atoms_of_packages to_upgrade;
             criteria = `Upgrade; })
    else
    let atoms =
      List.map (function
          | (n,None) ->
            (* force strict update for unchanged, non dev or pinned packages
               (strict update makes no sense for pinned packages which have
               a fixed version) *)
            (try
               let nv = OpamState.find_installed_package_by_name t n in
               if OpamState.is_dev_package t nv ||
                  OpamState.is_pinned t n ||
                  OpamPackage.Set.mem nv t.reinstall
               then (n, None)
               else
                 let atom = (n, Some (`Gt, OpamPackage.version nv)) in
                 if OpamPackage.Set.exists (OpamFormula.check atom)
                     (Lazy.force t.available_packages)
                 then atom
                 else (n, None)
             with Not_found -> (n,None))
          | atom -> atom
        ) atoms in
    let to_reinstall =
      OpamPackage.Set.filter
        (fun nv -> OpamPackage.Name.Set.mem (OpamPackage.name nv) names)
        t.reinstall in
    let to_upgrade, not_installed =
      List.fold_left (fun (packages, not_installed) (n,_ as atom) ->
          try
            let nv =
              OpamPackage.Set.find (fun nv -> OpamPackage.name nv = n)
                t.installed in
            OpamPackage.Set.add nv packages, not_installed
          with Not_found ->
            packages, atom :: not_installed)
        (OpamPackage.Set.empty,[]) atoms in
    if not_installed <> [] then
      OpamConsole.note "%s %s not installed, ignored.\n"
        (OpamStd.Format.pretty_list
           (List.rev_map OpamFormula.short_string_of_atom not_installed))
        (match not_installed with [_] -> "is" | _ -> "are");
    let t, full_orphans, orphan_versions = orphans ~changes:to_upgrade t in
    let to_remove = to_upgrade %% full_orphans in
    let to_upgrade = to_upgrade -- full_orphans in
    let requested = names in
    let action = Upgrade to_reinstall in
    let upgrade_atoms =
      (* packages corresponds to the currently installed versions.
         Not what we are interested in, recover the original atom constraints *)
      List.map (fun nv ->
          let name = OpamPackage.name nv in
          try name, List.assoc name atoms
          with Not_found -> name, None)
        (OpamPackage.Set.elements to_upgrade) in
    requested,
    action,
    OpamSolution.resolve t action
      ~orphans:(full_orphans ++ orphan_versions)
      (preprocess_request t full_orphans orphan_versions
         { wish_install = [];
           wish_remove  = OpamSolution.atoms_of_packages to_remove;
           wish_upgrade = upgrade_atoms;
           criteria = `Default; })

  let upgrade_t ?ask atoms t =
    log "UPGRADE %a"
      (slog @@ function [] -> "<all>" | a -> OpamFormula.string_of_atoms a)
      atoms;
    match compute_upgrade_t atoms t with
    | requested, _action, Conflicts cs ->
      log "conflict!";
      if not (OpamPackage.Name.Set.is_empty requested) then
        (OpamConsole.msg "%s"
           (OpamCudf.string_of_conflict (OpamState.unavailable_reason t) cs);
         OpamStd.Sys.exit 3);
      let reasons, chains, cycles =
        OpamCudf.strings_of_conflict (OpamState.unavailable_reason t) cs in
      if cycles <> [] then begin
        OpamConsole.error
          "Dependency errors in the upgrade actions. Please update, and \
           report the following to the package maintainers if the error \
           persists:";
        OpamConsole.errmsg "%s\n%s\n"
          (OpamStd.Format.itemize (fun x -> x) cycles)
          "You may try upgrading packages individually to work around this."
      end else begin
        OpamConsole.warning
          "Upgrade is not possible because of conflicts or packages that \
           are no longer available:";
        OpamConsole.errmsg "%s" (OpamStd.Format.itemize (fun x -> x) reasons);
        if chains <> [] then
          OpamConsole.errmsg
            "The following dependencies are in cause:\n%s"
            (OpamStd.Format.itemize (fun x -> x) chains);
        if OpamCudf.external_solver_available () then
          OpamConsole.errmsg
            "\nYou may run \"opam upgrade --fixup\" to let OPAM fix the \
             current state.\n"
      end;
      OpamStd.Sys.exit 3
    | requested, action, Success solution ->
      let result = OpamSolution.apply ?ask t action ~requested solution in
      if result = Nothing_to_do then (
        let to_check =
          if OpamPackage.Name.Set.is_empty requested then t.installed
          else OpamPackage.packages_of_names t.installed requested
        in
        let latest =
          OpamPackage.Name.Set.fold (fun name acc ->
              OpamPackage.Set.add (OpamPackage.max_version t.packages name) acc)
            (OpamPackage.names_of_packages to_check)
            OpamPackage.Set.empty in
        let notuptodate = latest -- to_check in
        if OpamPackage.Set.is_empty notuptodate then
          OpamConsole.msg "Already up-to-date.\n"
        else
          (let hdmsg = "Everything as up-to-date as possible" in
           let unav = notuptodate -- Lazy.force t.available_packages in
           let unopt = notuptodate %% Lazy.force t.available_packages in
           let base =
             OpamPackage.packages_of_names unopt
               (OpamState.base_package_names t)
           in
           let unopt = unopt -- base in
           if (OpamConsole.verbose ()) && not (OpamPackage.Set.is_empty unav) then
             OpamConsole.formatted_msg
               "%s.\n\
                The following newer versions couldn't be installed:\n%s"
               hdmsg
               (OpamStd.Format.itemize (fun p ->
                    OpamState.unavailable_reason t
                      (OpamSolution.eq_atom
                         (OpamPackage.name p) (OpamPackage.version p)))
                   (OpamPackage.Set.elements unav))
           else
             OpamConsole.formatted_msg
               "%s (run with --verbose to show unavailable upgrades).\n" hdmsg;
           if not (OpamPackage.Set.is_empty unopt) then
             (OpamConsole.formatted_msg
                "The following would require downgrades or uninstalls, but \
                 you may upgrade them explicitly:\n%s"
                (OpamStd.Format.itemize OpamPackage.to_string
                   (OpamPackage.Set.elements unopt)));
          )
      );
      OpamSolution.check_solution t result

  let upgrade names =
    with_switch_backup "upgrade" @@ fun t ->
    let atoms = OpamSolution.sanitize_atom_list t names in
    let t = update_dev_packages_t atoms t in
    upgrade_t atoms t

  let fixup_t t =
    log "FIXUP";
    if not (OpamCudf.external_solver_available ()) then
      (OpamConsole.formatted_msg
         "Sorry, \"--fixup\" is not available without an external solver. \
          You'll have to select the packages to change or remove by hand, \
          or install aspcud or another solver on your system.\n";
       OpamStd.Sys.exit 1)
    else
    let t, full_orphans, orphan_versions = orphans ~transitive:true t in
    let action = Upgrade OpamPackage.Set.empty in
    let all_orphans = full_orphans ++ orphan_versions in
    let resolve pkgs =
      pkgs,
      OpamSolution.resolve t action ~orphans:all_orphans
        { wish_install = OpamSolution.atoms_of_packages pkgs;
          wish_remove  = [];
          wish_upgrade = [];
          criteria = `Fixup; }
    in
    let is_success = function
      | _, Success _ -> true
      | _, Conflicts cs ->
        log "conflict: %a"
          (slog (OpamCudf.string_of_conflict @@ OpamState.unavailable_reason t))
          cs;
        false
    in
    let requested, solution =
      let s =
        log "fixup-1/ keep installed packages with orphaned versions and roots";
        resolve (t.installed_roots -- full_orphans ++ orphan_versions)
      in
      if is_success s then s else
      let s =
        log "fixup-2/ keep just roots";
        resolve (t.installed_roots -- full_orphans)
      in
      if is_success s then s else
      let s =
        log "fixup-3/ keep packages with orphaned versions";
        resolve orphan_versions
      in
      if is_success s then s else
      let s =
        log "fixup-4/ last resort: no constraints. This should never fail";
        resolve OpamPackage.Set.empty
      in
      s
      (* Could still fail with uninstallable base packages actually, but we
         can only fix so far *)
    in
    let result = match solution with
      | Conflicts cs -> (* ouch... *)
        OpamConsole.msg "%s"
          (OpamCudf.string_of_conflict (OpamState.unavailable_reason t) cs);
        No_solution
      | Success solution ->
        let _, req_rm, _ = orphans ~transitive:false t in
        OpamSolution.apply ~ask:true t action
          ~requested:(OpamPackage.names_of_packages (requested ++ req_rm))
          solution
    in
    OpamSolution.check_solution t result

  let fixup () = with_switch_backup "fixup" fixup_t

  let update ~repos_only ?(no_stats=false) names =
    let t = OpamState.load_state ~save_cache:true "update"
        OpamStateConfig.(!r.current_switch) in
    log "UPDATE %a" (slog @@ String.concat ", ") names;
    let repositories =
      if names = [] then
        t.repositories
      else
        let aux r _ =
          List.mem (OpamRepositoryName.to_string r) names in
        OpamRepositoryName.Map.filter aux t.repositories in
    let repositories_need_update =
      not (OpamRepositoryName.Map.is_empty repositories) in

    let dev_packages =
      if repos_only then OpamPackage.Set.empty
      else
        if names = [] then
          t.installed %% OpamState.dev_packages t
        else
          OpamPackage.Set.filter (fun nv ->
              let name = OpamPackage.Name.to_string (OpamPackage.name nv) in
              let pkg = OpamPackage.to_string nv in
              List.exists (fun s -> s = name || s = pkg) names
            ) (OpamState.dev_packages t) in
    let dev_packages_need_update =
      not (OpamPackage.Set.is_empty dev_packages) in

    let valid_repositories =
      OpamStd.String.Set.of_list
        (List.rev_map OpamRepositoryName.to_string
           (OpamRepositoryName.Map.keys repositories)) in
    let valid_pinned_packages =
      OpamStd.String.Set.of_list
        (List.rev_map OpamPackage.Name.to_string
           (OpamPackage.Name.Map.keys t.pinned)) in
    let unknown_names, not_pinned =
      if names = [] then
        [], []
      else
        let all = OpamStd.String.Set.of_list names in
        let valid_names =
          OpamStd.String.Set.of_list
            (List.rev_map
               (OpamPackage.name @> OpamPackage.Name.to_string)
               (OpamPackage.Set.elements t.packages)) in
        let open OpamStd.String.Set.Op in
        let unknown_names = all -- valid_repositories -- valid_names in
        let not_pinned =
          (all %% valid_names)
          -- valid_pinned_packages
          -- valid_repositories
          -- (OpamPackage.Set.fold (fun nv acc ->
              OpamStd.String.Set.add (OpamPackage.name_to_string nv) acc)
              dev_packages OpamStd.String.Set.empty) in
        OpamStd.String.Set.elements unknown_names,
        OpamStd.String.Set.elements not_pinned in

    begin
      let valid_repositories =
        match OpamStd.String.Set.elements valid_repositories with
        | []  -> ""
        | [s] -> Printf.sprintf " Valid repository is %s." s
        | l   ->
          Printf.sprintf
            " Valid repositories are %s."
            (OpamStd.Format.pretty_list l) in
      match unknown_names with
      | []  -> ()
      | [s] ->
        OpamConsole.error_and_exit
          "Cannot update the repository %s.%s"
          s valid_repositories
      | _   ->
        OpamConsole.error_and_exit
          "Cannot update the repositories %s.%s"
          (OpamStd.Format.pretty_list unknown_names) valid_repositories
    end;
    begin
      let valid_pinned_packages =
        match OpamStd.String.Set.elements valid_pinned_packages with
        | []  -> ""
        | [s] -> Printf.sprintf "Only %s is currently pinned.\n" s
        | l   ->
          Printf.sprintf
            "The currently pinned packages are %s.\n"
            (OpamStd.Format.pretty_list l) in
      match not_pinned with
      | []  -> ()
      | [s] ->
        OpamConsole.msg
          "Cannot update the package %s because it is not pinned.\n%s"
          s valid_pinned_packages
      | _   ->
        OpamConsole.msg
          "Cannot update %s because none are pinned.%s\n"
          (OpamStd.Format.pretty_list not_pinned) valid_pinned_packages
    end;

    if repositories_need_update then (
      OpamConsole.header_msg "Updating package repositories";
      let repos = OpamRepositoryName.Map.values repositories in
      let command repo =
        OpamProcess.Job.ignore_errors ~default:(fun t -> t)
          ~message:("Could not update repository " ^
                    OpamRepositoryName.to_string repo.repo_name) @@
        OpamRepositoryCommand.update t repo
      in
      let t =
        OpamParallel.reduce
          ~jobs:(OpamState.dl_jobs t)
          ~command
          ~merge:(fun f1 f2 x -> f1 (f2 x))
          ~nil:(fun x -> x)
          repos
          t
      in
      let t, compiler_updates =
        let t = OpamRepositoryCommand.update_compiler_index t in
        t, OpamRepositoryCommand.fix_compiler_descriptions t
          ~verbose:(OpamCoreConfig.(!r.verbose_level) >= 2) in
      let package_updates =
        let t = OpamRepositoryCommand.update_package_index t in
        OpamRepositoryCommand.fix_package_descriptions t
          ~verbose:(OpamCoreConfig.(!r.verbose_level) >= 2) in

      (* If necessary, output a JSON file *)
      if OpamJson.verbose () then
        let json to_json update =
          `O [ ("created", to_json update.created);
               ("updated", to_json update.updated);
               ("deleted", to_json update.deleted);
               ("changed", to_json update.changed); ] in
        let updates = `O [
            "package-updates" , (json OpamPackage.Set.to_json package_updates);
            "compiler-updates", (json OpamCompiler.Set.to_json compiler_updates);
          ] in
        OpamJson.add updates;
    );

    if dev_packages_need_update then (
      OpamConsole.header_msg "Synchronizing development packages";
      let updates =
        OpamRepositoryCommand.update_dev_packages ~verbose:(OpamConsole.verbose ())
          t dev_packages in
      let json = `O [ "dev-packages-update", OpamPackage.Set.to_json updates ] in
      OpamJson.add json
    );

    OpamState.Cache.remove ();
    let t =
      OpamState.load_state "dry-upgrade" OpamStateConfig.(!r.current_switch)
    in
    OpamState.Cache.save t;

    log "dry-upgrade";
    let broken_state_message ~need_fixup conflicts =
      let reasons, chains, _cycles =
        OpamCudf.strings_of_conflict (OpamState.unavailable_reason t) conflicts
      in
      OpamConsole.warning
        "A conflict was detected in your installation. \
         This can be caused by updated constraints or conflicts in your \
         installed packages:\n%s"
        (OpamStd.Format.itemize (fun x -> x) reasons);
      if chains <> [] then (
        OpamConsole.formatted_msg "The following dependencies are in cause:\n";
        List.iter (OpamConsole.msg "  - %s\n") chains);
      OpamConsole.formatted_msg
        "\nYou should run \"opam upgrade%s\" to resolve the situation.\n"
        (if need_fixup && OpamCudf.external_solver_available () then " --fixup"
         else "")
    in
    if not no_stats then
    let universe = OpamState.universe t (Upgrade OpamPackage.Set.empty) in
    match OpamSolver.check_for_conflicts universe with
    | Some cs ->
      let need_fixup = match compute_upgrade_t [] t with
        | _, _, Success _ -> false
        | _, _, Conflicts _ -> true
      in
      broken_state_message ~need_fixup cs
    | None ->
      match compute_upgrade_t [] t with
      | _, _, Success upgrade ->
        let stats = OpamSolver.stats upgrade in
        if OpamSolution.sum stats > 0 then
          OpamConsole.msg
            "\nUpdates available for %s, apply them with 'opam upgrade':\n\
             ===== %s =====\n"
            (OpamSwitch.to_string t.switch)
            (OpamSolver.string_of_stats stats)
      | _, _, Conflicts cs ->
        log "State isn't broken but upgrade fails: something might be wrong.";
        broken_state_message ~need_fixup:true cs

  let init repo compiler ~jobs shell dot_profile update_config =
    log "INIT %a" (slog OpamRepositoryBackend.to_string) repo;
    let root = OpamStateConfig.(!r.root_dir) in
    let config_f = OpamPath.config root in
    let dot_profile_o = Some dot_profile in
    let user = { shell; ocamlinit = true; dot_profile = dot_profile_o } in
    let root_empty =
      not (OpamFilename.exists_dir root) || OpamFilename.dir_is_empty root in
    let update_setup t =
      let updated = match update_config with
        | `ask -> OpamState.update_setup_interactive t shell dot_profile
        | `no  -> false
        | `yes ->
          let global = { complete = true; switch_eval = true } in
          OpamState.update_setup t (Some user) (Some global);
          true in
      if updated then OpamState.print_env_warning_at_switch t
      else OpamState.print_env_warning_at_init t user in

    if OpamFilename.exists config_f then (
      OpamConsole.msg "OPAM has already been initialized.";
    ) else (
      if not root_empty then (
        OpamConsole.warning "%s exists and is not empty"
          (OpamFilename.Dir.to_string root);
        if not (OpamConsole.confirm "Proceed ?") then OpamStd.Sys.exit 1);
      try

        (* Check for the external dependencies *)
        let check_external_dep name =
          OpamSystem.command_exists name
        in
        OpamConsole.msg "Checking for available remotes: ";
        let repo_types =
          ["rsync", "rsync and local";
           "git", "git"; "hg", "mercurial"; "darcs", "darcs"]
        in
        let available_repos, unavailable_repos =
          List.partition (check_external_dep @* fst) repo_types in
        OpamConsole.msg "%s.%s\n"
          (match available_repos with
           | [] -> "none"
           | r -> String.concat ", " (List.map snd r))
          (if unavailable_repos = [] then " Perfect!" else
             "\n" ^ OpamStd.Format.itemize (fun (cmd,msg) ->
                 Printf.sprintf
                   "you won't be able to use %s repositories unless you \
                    install the %s command on your system."
                   msg (OpamConsole.colorise `bold cmd))
               unavailable_repos);
        if not (check_external_dep "aspcud") then
          OpamConsole.warning
            "Recommended external solver %s not found."
            (OpamConsole.colorise `bold "aspcud");
        let advised_deps =
          [OpamStateConfig.(Lazy.force !r.makecmd); "m4"; "cc"]
        in
        (match List.filter (not @* check_external_dep) advised_deps with
         | [] -> ()
         | missing ->
           OpamConsole.warning
             "Recommended dependencies -- \
              most packages rely on these:\n%s"
             (OpamStd.Format.itemize (OpamConsole.colorise `bold) missing));
        let fetch_cmd_user =
          let open OpamStd.Option.Op in
          match
            OpamStd.Env.getopt "OPAMCURL",
            OpamStd.Env.getopt "OPAMFETCH" >>| fun s ->
            OpamStd.String.split s ' '
          with
          | Some cmd, _ | _, Some (cmd::_) -> check_external_dep cmd
          | _ -> false
        in
        let required_deps =
          ["curl or wget",
           fetch_cmd_user ||
           check_external_dep "curl" ||
           check_external_dep "wget";
           "patch", check_external_dep "patch";
           "tar", check_external_dep "tar";
           "unzip", check_external_dep "unzip" ]
        in
        (match List.filter (not @* snd) required_deps with
         | [] -> ()
         | missing ->
           OpamConsole.error_and_exit
             "Missing dependencies -- \
              the following commands are required for OPAM to operate:\n%s"
             (OpamStd.Format.itemize (OpamConsole.colorise `bold @* fst) missing));

        (* Create (possibly empty) configuration files *)
        let switch =
          if compiler = OpamCompiler.system then
            OpamSwitch.system
          else
            OpamSwitch.of_string (OpamCompiler.to_string compiler) in

        (* Create ~/.opam/compilers/system.comp *)
        OpamState.create_system_compiler_description root;

        (* Create ~/.opam/config *)
        let config =
          OpamFile.Config.create switch [repo.repo_name] jobs
            OpamStateConfig.(default.dl_jobs)
        in
        OpamStateConfig.write root config;

        (* Create ~/.opam/aliases *)
        OpamFile.Aliases.write
          (OpamPath.aliases root)
          (OpamSwitch.Map.singleton switch compiler);

        (* Init repository *)
        OpamFile.Package_index.write (OpamPath.package_index root)
          OpamPackage.Map.empty;
        OpamFile.Compiler_index.write (OpamPath.compiler_index root)
          OpamCompiler.Map.empty;
        OpamFile.Repo_config.write (OpamRepositoryPath.config repo) repo;
        OpamProcess.Job.run (OpamRepository.init repo);
        OpamState.install_global_config root switch;

        (* Init global dirs *)
        OpamFilename.mkdir (OpamPath.packages_dir root);
        OpamFilename.mkdir (OpamPath.compilers_dir root);

        (* Load the partial state, and update the global state *)
        log "updating repository state";
        let t = OpamState.load_state ~save_cache:false "init-1" switch in
        OpamConsole.header_msg "Fetching repository information";
        let t = OpamProcess.Job.run (OpamRepositoryCommand.update t repo) t in
        OpamRepositoryCommand.fix_descriptions t
          ~save_cache:false ~verbose:false;

        (* Load the partial state, and install the new compiler if needed *)
        log "updating package state";
        let quiet = (compiler = OpamCompiler.system) in
        OpamState.install_compiler t ~quiet switch compiler;

        (* Finally, load the complete state and install the compiler packages *)
        log "installing compiler packages";
        OpamSwitchCommand.install_packages switch compiler

      with e ->
        OpamStd.Exn.register_backtrace e;
        OpamConsole.error "Initialisation failed";
        OpamConsole.errmsg "%s\n" (Printexc.to_string e);
        if not (OpamConsole.debug ()) && root_empty then
          OpamFilename.rmdir root;
        raise e);
    let t = OpamState.load_state "init"
        OpamStateConfig.(!r.current_switch) in
    update_setup t


  (* Checks a request for [atoms] for conflicts with the orphan packages *)
  let check_conflicts t atoms =
    let changes = OpamState.packages_of_atoms t atoms in
    let t, full_orphans, orphan_versions = orphans ~changes t in
    (* packages which still have local data are OK for install/reinstall *)
    let has_no_local_data nv =
      not (OpamFilename.exists_dir (OpamPath.packages t.root nv)) in
    let full_orphans, full_orphans_with_local_data =
      OpamPackage.Set.partition has_no_local_data
        full_orphans in
    let orphan_versions, orphan_versions_with_local_data =
      OpamPackage.Set.partition has_no_local_data
        orphan_versions in
    let available = lazy (t.packages -- full_orphans -- orphan_versions) in
    let orphans = full_orphans ++ orphan_versions in
    let conflict_atoms =
      List.filter
        (fun (name,_ as a) ->
           not (OpamState.is_pinned t name) &&
           OpamPackage.Set.exists (OpamFormula.check a) orphans && (*optim*)
           not (OpamPackage.Set.exists (OpamFormula.check a) (* real check *)
                  (Lazy.force available)))
        atoms in
    if conflict_atoms <> [] then
      OpamConsole.error_and_exit
        "Sorry, these packages are no longer available \
         from the repositories: %s"
        (OpamStd.Format.pretty_list
           (List.map OpamFormula.string_of_atom conflict_atoms))
    else
      {t with available_packages = lazy
                (Lazy.force t.available_packages ++
                 full_orphans_with_local_data ++
                 orphan_versions_with_local_data )},
      full_orphans,
      orphan_versions

  let install_t ?ask atoms add_to_roots deps_only t =
    log "INSTALL %a" (slog OpamFormula.string_of_atoms) atoms;
    let names = OpamPackage.Name.Set.of_list (List.rev_map fst atoms) in

    let t, full_orphans, orphan_versions = check_conflicts t atoms in

    let pkg_skip, pkg_new =
      get_installed_atoms t atoms in

    (* Add the packages to the list of package roots and display a
       warning for already installed package roots. *)
    let current_roots = t.installed_roots in
    let t =
      List.fold_left (fun t nv ->
          if OpamPackage.Set.mem nv t.installed then
            match add_to_roots with
            | None ->
              OpamConsole.note
                "Package %s is already installed (current version is %s)."
                (OpamPackage.Name.to_string (OpamPackage.name nv))
                (OpamPackage.Version.to_string (OpamPackage.version nv));
              t
            | Some true ->
              if OpamPackage.Set.mem nv t.installed_roots then
                OpamConsole.note
                  "Package %s is already installed as a root."
                  (OpamPackage.Name.to_string (OpamPackage.name nv));
              { t with installed_roots =
                         OpamPackage.Set.add nv t.installed_roots }
            | Some false ->
              if OpamPackage.Set.mem nv t.installed_roots then
                { t with installed_roots =
                           OpamPackage.Set.remove nv t.installed_roots }
              else
                (OpamConsole.note
                   "Package %s is already marked as 'installed automatically'."
                   (OpamPackage.Name.to_string (OpamPackage.name nv));
                 t)
          else t
        )  t pkg_skip in
    if t.installed_roots <> current_roots then (
      let diff = t.installed_roots -- current_roots in
      if not (OpamPackage.Set.is_empty diff) then
        let diff = OpamPackage.Set.elements diff in
        let diff = List.rev (List.rev_map OpamPackage.to_string diff) in
        OpamConsole.msg
          "Adding %s to the list of installed roots.\n"
          (OpamStd.Format.pretty_list diff)
      else (
        let diff = current_roots -- t.installed_roots in
        let diff = OpamPackage.Set.elements diff in
        let diff = List.rev (List.rev_map OpamPackage.to_string diff) in
        OpamConsole.msg
          "Removing %s from the list of installed roots.\n"
          (OpamStd.Format.pretty_list diff)
      );
      let file = OpamPath.Switch.installed_roots t.root t.switch in
      OpamFile.Installed_roots.write file t.installed_roots;
    );

    OpamSolution.check_availability t (Lazy.force t.available_packages) atoms;

    if pkg_new <> [] then (

      let request =
        preprocess_request t full_orphans orphan_versions
          { wish_install = atoms;
            wish_remove  = [];
            wish_upgrade = [];
            criteria = `Default; }
      in
      let action =
        if add_to_roots = Some false || deps_only then
          Install OpamPackage.Name.Set.empty
        else Install names in
      let solution =
        OpamSolution.resolve t action
          ~orphans:(full_orphans ++ orphan_versions)
          request in
      let solution = match solution with
        | Conflicts cs ->
          log "conflict!";
          OpamConsole.msg "%s"
            (OpamCudf.string_of_conflict (OpamState.unavailable_reason t) cs);
          No_solution
        | Success solution ->
          let solution =
            if deps_only then
              OpamSolver.filter_solution (fun nv ->
                  not (OpamPackage.Name.Set.mem (OpamPackage.name nv) names))
                solution
            else solution in
          OpamSolution.apply ?ask t action ~requested:names solution in
      OpamSolution.check_solution t solution
    )

  let install names add_to_roots deps_only =
    with_switch_backup "install" @@ fun t ->
    let atoms = OpamSolution.sanitize_atom_list ~permissive:true t names in
    let t = update_dev_packages_t atoms t in
    install_t atoms add_to_roots deps_only t

  let remove_t ?ask ~autoremove ~force atoms t =
    log "REMOVE autoremove:%b %a" autoremove
      (slog OpamFormula.string_of_atoms) atoms;

    let t, full_orphans, orphan_versions =
      let changes =
        if autoremove then None
        else Some (OpamState.packages_of_atoms t atoms) in
      orphans ?changes t
    in

    let nothing_to_do = ref true in
    let atoms =
      List.filter (fun (n,_) ->
        if n = OpamPackage.Name.global_config then (
          OpamConsole.msg "Package %s can not be removed.\n"
            (OpamPackage.Name.to_string OpamPackage.Name.global_config);
          false
        ) else
          true
      ) atoms in
    let packages, not_installed =
      get_installed_atoms t atoms in
    if not_installed <> [] then (
      if force then
        let force_remove atom =
          let candidates = OpamPackage.Set.filter (OpamFormula.check atom) t.packages in
          try
            let nv = OpamPackage.max_version candidates (fst atom) in
            OpamConsole.note "Forcing removal of (uninstalled) %s" (OpamPackage.to_string nv);
            OpamProcess.Job.run (OpamAction.remove_package ~metadata:false t nv);
            OpamAction.cleanup_package_artefacts t nv;
            nothing_to_do := false
          with Not_found ->
            OpamConsole.error "No package %s found for (forced) removal.\n"
              (OpamFormula.short_string_of_atom atom)
        in
        List.iter force_remove not_installed
      else
        OpamConsole.note "%s %s not installed.\n"
          (OpamStd.Format.pretty_list
             (List.map OpamFormula.short_string_of_atom not_installed))
          (match not_installed with [_] -> "is" | _ -> "are")
    );

    if autoremove || packages <> [] then (
      let packages = OpamPackage.Set.of_list packages in
      let universe = OpamState.universe t Remove in
      let to_remove =
        OpamPackage.Set.of_list
          (OpamSolver.reverse_dependencies ~build:true
             ~depopts:false ~installed:true universe packages) in
      let to_keep =
        (if autoremove then t.installed_roots else t.installed)
        -- to_remove -- full_orphans -- orphan_versions
      in
      let to_keep =
        OpamPackage.Set.of_list
          (OpamSolver.dependencies ~build:true
             ~depopts:true ~installed:true universe to_keep) in
      (* to_keep includes the depopts, because we don't want to autoremove
         them. But that may re-include packages that we wanted removed, so we
         need to remove them again *)
      let to_keep = to_keep -- to_remove in
      let requested = OpamPackage.names_of_packages packages in
      let to_remove =
        if autoremove then
          let to_remove = t.installed -- to_keep in
          if atoms = [] then to_remove
          else (* restrict to the dependency cone of removed pkgs *)
            to_remove %%
            (OpamPackage.Set.of_list
               (OpamSolver.dependencies ~build:true
                  ~depopts:true ~installed:true universe to_remove))
        else to_remove in
      let solution =
        OpamSolution.resolve_and_apply ?ask t Remove ~requested
          ~orphans:(full_orphans ++ orphan_versions)
          { wish_install = OpamSolution.eq_atoms_of_packages to_keep;
            wish_remove  = OpamSolution.atoms_of_packages to_remove;
            wish_upgrade = [];
            criteria = `Default; } in
      OpamSolution.check_solution t solution
    ) else if !nothing_to_do then
      OpamConsole.msg "Nothing to do.\n"

  let remove ~autoremove ~force names =
    with_switch_backup "remove" @@ fun t ->
    let atoms = OpamSolution.sanitize_atom_list t names in
    remove_t ~autoremove ~force atoms t

  let reinstall_t ?ask ?(force=false) atoms t =
    log "reinstall %a" (slog OpamFormula.string_of_atoms) atoms;

    let reinstall, not_installed =
      get_installed_atoms t atoms in
    let to_install =
      if not_installed <> [] then
        if
          force ||
          (OpamConsole.warning "%s %s not installed."
             (OpamStd.Format.pretty_list
                (List.map OpamFormula.short_string_of_atom not_installed))
             (match not_installed with [_] -> "is" | _ -> "are");
           OpamConsole.confirm "Install ?")
        then not_installed
        else OpamStd.Sys.exit 1
      else []
    in

    let reinstall = OpamPackage.Set.of_list reinstall in

    let atoms =
      to_install @ OpamSolution.eq_atoms_of_packages reinstall in

    let t, full_orphans, orphan_versions = check_conflicts t atoms in

    let requested =
      OpamPackage.Name.Set.of_list (List.rev_map fst atoms) in

    let request =
      preprocess_request t full_orphans orphan_versions
        { wish_install = atoms;
          wish_remove  = [];
          wish_upgrade = [];
          criteria = `Fixup; } in

    let solution =
      OpamSolution.resolve_and_apply ?ask t (Reinstall reinstall) ~requested
        ~orphans:(full_orphans ++ orphan_versions)
        request in

    OpamSolution.check_solution t solution

  let reinstall names =
    with_switch_backup "reinstall" @@ fun t ->
    let atoms = OpamSolution.sanitize_atom_list t names in
    let t = update_dev_packages_t atoms t in
    reinstall_t atoms t

  module PIN = struct
    open OpamPinCommand

    let post_pin_action t name =
      let nv = try Some (OpamState.pinned t name) with Not_found -> None in
      try match nv with
      | Some nv ->
        let v = OpamPackage.version nv in
        OpamConsole.msg "%s needs to be %sinstalled.\n"
          (OpamPackage.Name.to_string name)
          (if OpamPackage.has_name t.installed name then "re" else "");
        if OpamPackage.Set.mem nv t.installed
        then reinstall_t ~ask:true [name, Some (`Eq,v)] t (* same version *)
        else install_t ~ask:true [name, Some (`Eq,v)] None false t (* != version or new *)
      | None ->
        try
          let nv = OpamPackage.max_version t.installed name in
          if OpamPackage.has_name (Lazy.force t.available_packages) name then
            (OpamConsole.msg "%s needs to be reinstalled.\n"
               (OpamPackage.Name.to_string name);
             if OpamPackage.Set.mem nv (Lazy.force t.available_packages)
             then reinstall_t ~ask:true [name, Some (`Eq, OpamPackage.version nv)] t
             else upgrade_t ~ask:true [name, Some (`Neq, OpamPackage.version nv)] t)
          else
            (OpamConsole.msg "%s needs to be removed.\n" (OpamPackage.to_string nv);
             (* Package no longer available *)
             remove_t ~ask:true ~autoremove:false ~force:false [name, None] t)
        with Not_found -> ()
      with e ->
        OpamConsole.note
          "Pinning command successful, but your installed packages \
           may be out of sync.";
        raise e

    let get_upstream t name =
      try
        let nv = OpamPackage.max_version t.packages name in
        match OpamState.opam_opt t nv with
        | None -> raise Not_found
        | Some o -> match OpamFile.OPAM.dev_repo o with
          | None -> raise Not_found
          | Some pin -> pin
      with Not_found ->
        OpamConsole.error_and_exit
          "\"dev-repo\" field missing in %s metadata, you'll need to specify \
           the pinning location"
          (OpamPackage.Name.to_string name)

    let pin name ?(edit=false) ?version ?(action=true) pin_option_opt =
      let pin_option = match pin_option_opt with
        | Some o -> o
        | None ->
          let t = OpamState.load_state "pin-get-upstream"
              OpamStateConfig.(!r.current_switch) in
          get_upstream t name
      in
      let needs_reinstall = pin name ?version pin_option in
      with_switch_backup "pin-reinstall" @@ fun t ->
      OpamConsole.msg "\n";
      let updated =
        OpamProcess.Job.run
          (OpamState.update_pinned_package t ?fixed_version:version name)
      in
      if not updated then
        (ignore (unpin ~state:t [name]);
         OpamStd.Sys.exit 1);
      OpamConsole.msg "\n";
      let opam_f = OpamPath.Switch.Overlay.opam t.root t.switch name in
      let empty_opam = OpamFile.OPAM.(
          empty = with_name_opt (with_version_opt (read opam_f) None) None
        ) in
      let needs_reinstall2 =
        if edit || empty_opam then
          try OpamPinCommand.edit t name
          with Not_found ->
            (OpamConsole.error "No valid metadata available.";
             ignore (unpin ~state:t [name]);
             OpamStd.Sys.exit 1)
        else None
      in
      if action then
        let t = OpamState.load_state "pin-reinstall-2" t.switch in
        if not (OpamPackage.has_name t.installed name) ||
           needs_reinstall <> None ||
           needs_reinstall2 <> None
        then post_pin_action t name

    let edit ?(action=true) name =
      with_switch_backup "pin-edit" @@ fun t ->
      match edit t name with
      | None -> ()
      | Some true ->
        if action then post_pin_action t name
      | Some false ->
        (* Version changed: reload the state to ensure consistency *)
        let t = OpamState.load_state "pin-edit-2" t.switch in
        if action then post_pin_action t name

    let unpin ?(action=true) names =
      let reinstall = unpin names in
      if action && reinstall <> [] then
        with_switch_backup "pin-reinstall" @@ fun t ->
        let t,atoms =
          List.fold_left (fun (t,atoms) name ->
              try
                let nv = OpamPackage.max_version t.installed name in
                let avail = Lazy.force t.available_packages in
                if OpamPackage.Set.mem nv avail then
                  {t with reinstall = OpamPackage.Set.add nv t.reinstall},
                  (name, Some (`Eq, OpamPackage.version nv))::atoms
                else
                  t, (name, None)::atoms
              with Not_found -> t, atoms
            )
            (t,[]) names
        in
        upgrade_t ~ask:true atoms t

    let list = list
  end

  module REPOSITORY = OpamRepositoryCommand
  module CONFIG     = OpamConfigCommand
  module SWITCH     = OpamSwitchCommand

end

let read_lock f =
  OpamState.check (Read_lock f)

let switch_lock f =
  OpamState.check
    (Switch_lock ((fun () -> OpamStateConfig.(!r.current_switch)), f))

let global_lock f =
  OpamState.check (Global_lock f)

let global_then_switch_lock f =
  OpamState.check (Global_with_switch_cont_lock f)

(** We protect each main functions with a lock depending on its access
    on some read/write data. *)

module SafeAPI = struct

  let init = API.init

  let list ~print_short ~filter ~order ~exact_name ~case_sensitive
      ?depends ?reverse_depends ?recursive_depends ?resolve_depends
      ?depopts ?depexts
      pkg_str =
    read_lock (fun () ->
      API.list ~print_short ~filter ~order ~exact_name ~case_sensitive
        ?depends ?reverse_depends ?recursive_depends ?resolve_depends
        ?depopts ?depexts
        pkg_str
    )

  let info ~fields ~raw_opam ~where regexps =
    read_lock (fun () -> API.info ~fields ~raw_opam ~where regexps)

  let install names add_to_roots deps_only =
    switch_lock (fun () -> API.install names add_to_roots deps_only)

  let reinstall names =
    switch_lock (fun () -> API.reinstall names)

  let upgrade names =
    switch_lock (fun () -> API.upgrade names)

  let fixup () =
    switch_lock API.fixup

  let remove ~autoremove ~force names =
    switch_lock (fun () -> API.remove ~autoremove ~force names)

  let update ~repos_only ?no_stats repos =
    global_lock (fun () -> API.update ~repos_only ?no_stats repos)

  module CONFIG = struct

    let env ~csh ~sexp ~fish ~inplace_path =
      API.CONFIG.env ~csh ~sexp ~fish ~inplace_path

    let setup local global =
      global_lock (fun () -> API.CONFIG.setup local global)

    let setup_list shell dot_profile =
      read_lock (fun () -> API.CONFIG.setup_list shell dot_profile)

    let exec ~inplace_path command =
      API.CONFIG.exec ~inplace_path command

    let list names =
      read_lock (fun () -> API.CONFIG.list names)

    let variable var =
      read_lock (fun () -> API.CONFIG.variable var)

    let subst files =
      read_lock (fun () -> API.CONFIG.subst files)

  end

  module REPOSITORY = struct

    let list ~short =
      read_lock (fun () -> API.REPOSITORY.list ~short)

    let add name kind address ~priority =
      global_lock (fun () -> API.REPOSITORY.add name kind address ~priority)

    let remove name =
      global_lock (fun () -> API.REPOSITORY.remove name)

    let priority name ~priority =
      global_lock (fun () -> API.REPOSITORY.priority name ~priority)

    let set_url name address =
      global_lock (fun () -> API.REPOSITORY.set_url name address)

  end

  module SWITCH = struct

    let switch ?compiler ~quiet ~warning name =
      global_then_switch_lock (fun () ->
        API.SWITCH.switch_cont ?compiler ~quiet ~warning name)

    let install ~quiet ~warning ~update_config switch ocaml_version =
      global_then_switch_lock (fun () ->
        API.SWITCH.install_cont ~quiet ~warning ~update_config switch ocaml_version)

    let import filename =
      switch_lock (fun () -> API.SWITCH.import filename)

    let export filename =
      read_lock (fun () -> API.SWITCH.export filename)

    let remove switch =
      global_lock (fun () -> API.SWITCH.remove switch)

    let reinstall switch =
      global_then_switch_lock (fun () ->
          switch, (fun () -> API.SWITCH.reinstall switch))

    let list ~print_short ~installed ~all =
      read_lock (fun () -> API.SWITCH.list ~print_short ~installed ~all)

    let show () =
      read_lock API.SWITCH.show

  end

  module PIN = struct

    let pin name ?edit ?version ?action pin_option =
      switch_lock (fun () -> API.PIN.pin name ?edit ?version ?action pin_option)

    let edit ?action name =
      switch_lock (fun () -> API.PIN.edit ?action name)

    let unpin ?action names =
      switch_lock (fun () -> API.PIN.unpin ?action names)

    let list ~short () =
      read_lock (fun () -> API.PIN.list ~short ())

  end

end<|MERGE_RESOLUTION|>--- conflicted
+++ resolved
@@ -216,13 +216,8 @@
               OpamPackage.Name.to_string name
           in
           let colored_name =
-<<<<<<< HEAD
-            if OpamConsole.color () && OpamPackage.Name.Set.mem name roots then
+            if OpamPackage.Name.Set.mem name roots then
               OpamConsole.colorise `underline name_str
-=======
-            if OpamPackage.Name.Set.mem name roots then
-              OpamGlobals.colorise `underline name_str
->>>>>>> 0d1a51ff
             else name_str in
           Printf.printf "%s\n" colored_name
       else
@@ -306,11 +301,11 @@
         | Success s -> OpamSolver.new_packages s
         | Conflicts cs ->
           if not print_short then
-            OpamGlobals.msg "No solution%s for %s:\n%s"
+            OpamConsole.msg "No solution%s for %s:\n%s"
               (if depopts then " including optional dependencies" else "")
               (OpamFormula.string_of_atoms depends_atoms)
               (OpamCudf.string_of_conflict (OpamState.unavailable_reason t) cs);
-          OpamGlobals.exit 1
+          OpamStd.Sys.exit 1
       else if recursive_depends then
         let universe = OpamState.universe t Depends in
         let deps =
@@ -391,14 +386,7 @@
       let required_tags = OpamStd.String.Set.of_list tags_list in
       let packages =
         OpamPackage.Name.Map.fold (fun name details acc ->
-<<<<<<< HEAD
-            let nv =
-              OpamPackage.create name @@
-              OpamStd.Option.default details.current_version
-                details.installed_version in
-=======
             let nv = OpamPackage.create name details.current_version in
->>>>>>> 0d1a51ff
             OpamPackage.Set.add nv acc)
           details OpamPackage.Set.empty
       in
@@ -436,9 +424,9 @@
     | None ->
       let print_header () =
         if resolve_depends then
-          OpamGlobals.msg "# Consistent installation providing %s %s\n"
-            (OpamMisc.pretty_list @@
-             List.map (OpamGlobals.colorise `bold @* OpamPackage.to_string) @@
+          OpamConsole.msg "# Consistent installation providing %s %s\n"
+            (OpamStd.Format.pretty_list @@
+             List.map (OpamConsole.colorise `bold @* OpamPackage.to_string) @@
              OpamPackage.Set.elements depends)
             (if filter = `installed then "from current install"
              else "from scratch")
@@ -461,14 +449,9 @@
           (OpamSwitch.to_string t.switch) in
       if not print_short && OpamPackage.Name.Map.cardinal details > 0 then
         print_header ();
-<<<<<<< HEAD
-      print_list t ~uninst_versions:depends_mode ~short:print_short ~order details;
-      if OpamPackage.Name.Map.is_empty details then OpamStd.Sys.exit 1
-=======
       print_list t ~uninst_versions:depends_mode ~short:print_short
         ~shortv:resolve_depends ~order details;
-      if OpamPackage.Name.Map.is_empty details then OpamGlobals.exit 1
->>>>>>> 0d1a51ff
+      if OpamPackage.Name.Map.is_empty details then OpamStd.Sys.exit 1
 
   let info ~fields ~raw_opam ~where atoms =
     let t = OpamState.load_state "info"
