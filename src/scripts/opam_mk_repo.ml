(***********************************************************************)
(*                                                                     *)
(*    Copyright 2012 OCamlPro                                          *)
(*    Copyright 2012 INRIA                                             *)
(*                                                                     *)
(*  All rights reserved.  This file is distributed under the terms of  *)
(*  the GNU Public License version 3.0.                                *)
(*                                                                     *)
(*  TypeRex is distributed in the hope that it will be useful,         *)
(*  but WITHOUT ANY WARRANTY; without even the implied warranty of     *)
(*  MERCHANTABILITY or FITNESS FOR A PARTICULAR PURPOSE.  See the      *)
(*  GNU General Public License for more details.                       *)
(*                                                                     *)
(***********************************************************************)

(* A script helper to initialize an OPAM repo.
   It takes as input a directory where:
   * packages/             contains packages meta-files
   * archives/             might contain some archive
   * compilers/            contains compiler descriptions

   After the script is run with -all, archives/ contains all the
   package archives for the available package meta-files *)

open Types

<<<<<<< HEAD
let tmp_dir0 = Run.mk_temp_dir "mk-repo"

let root = Path.R.of_path (Dirname.cwd ())

let opams = Path.R.available root

module StringSet = Set.Make (struct type t = string let compare = compare end)

module Checking = struct
  module Checking = struct
      
    type t = 
        { name : string 
        ; set : StringSet.t }

    (** returns a set containing filenames of [s] *)
    let init s = 
      { set = 
          Utils.set_of_list StringSet.empty StringSet.add
            (Array.to_list
               (*(fun f -> Basename.to_string (Dirname.basename f)) *)
               (Sys.readdir (Dirname.to_string (Path.R.root root / s))))
      ; name = s }
        
    let remove nv t = { t with set = StringSet.remove (NV.to_string nv) t.set }
    let not_empty t = not (StringSet.is_empty t.set)

    let warning t = 
      if StringSet.is_empty t.set then
        ()
      else
        Globals.error "should not exist : %s" (String.concat " " (List.rev (StringSet.fold (fun s l -> Printf.sprintf "%s/%s" t.name s :: l) t.set [])))
  end

  let init () = List.map Checking.init [ "url" ; "files" (*; "descr"*) ]
  let remove nv = List.map (Checking.remove nv)
  let not_empty = List.exists Checking.not_empty

  let warning = List.iter Checking.warning
end

let l_check = ref (Checking.init ())

let () =
  Globals.msg "Available:\n";
  NV.Set.iter (fun nv ->
    l_check := Checking.remove nv !l_check;
    Globals.msg " - %s\n" (NV.to_string nv)
  ) opams

let opams =
  NV.Set.filter (fun nv ->
    not (Filename.exists (Path.R.archive root nv))
  ) opams

let () =
  Globals.msg "To update:\n";
  NV.Set.iter (fun nv ->
    Globals.msg " - %s\n" (NV.to_string nv)
  ) opams

let url nv =
  let f = Path.R.root root / "url" // NV.to_string nv in
  if Filename.exists f then
    Some (Utils.string_strip (Raw.to_string (Filename.read f)))
  else
    None

let files nv =
  let d = Path.R.root root / "files" / NV.to_string nv in
  if Dirname.exists d then
    Filename.list d
  else
    []

let tmp nv =
  Path.R.root root / "tmp" / NV.to_string nv

let tmp_dir nv =
  Dirname.of_string tmp_dir0 / NV.to_string nv

let wget src =
  let open Globals in
  match os with
  | Darwin | FreeBSD | OpenBSD -> [ "curl"; "--insecure" ; "-OL"; src ]
  | _ -> [ "wget"; "--no-check-certificate"; src ]

let archive_name src =
  let name = F.basename src in
  if F.check_suffix name ".tar.gz"
  || F.check_suffix name ".tar.bz2"
  || F.check_suffix name ".tgz"
  || F.check_suffix name ".tbz" then
    name
  else    
    Printf.sprintf "%s.tar.gz" name

let mv src =
  let name = archive_name src in
  if (F.basename src) = name then
    []
  else
    [ "mv" ; F.basename src ; name ]

let () =
  let has_error = ref false in
  Dirname.mkdir (Path.R.archive_dir root);
  NV.Set.iter (fun nv ->
    Globals.msg "Processing %-40s ." (NV.to_string nv);
    let tmp_dir = tmp_dir nv in
    Dirname.rmdir tmp_dir;
    Dirname.mkdir tmp_dir;
    begin match url nv with
    | None     -> let _ = Globals.error "no url found for %s" (NV.to_string nv) in has_error := true
    | Some url ->
        Filename.remove (tmp nv // archive_name url);
        Dirname.mkdir (tmp nv);
        let err = Dirname.exec (tmp nv) [
          wget url;
          mv url;
        ] in
        if err <> 0 then
          Globals.error_and_exit "Cannot get %s" url;
        Filename.extract (tmp nv // archive_name url) tmp_dir;
        Globals.msg ".";
        List.iter (fun f ->
          Filename.copy_in f tmp_dir
        ) (files nv);
        Globals.msg ".";
        let err = Dirname.exec (Dirname.of_string tmp_dir0) [
          [ "tar" ; "czf" ; Filename.to_string (Path.R.archive root nv) ; NV.to_string nv ]
        ] in
        if err <> 0 then
          Globals.error_and_exit "Cannot compress %s" (Dirname.to_string tmp_dir);
        Globals.msg " OK\n";
    end;
  ) opams;

  Checking.warning !l_check;
  if !has_error || Checking.not_empty !l_check then
    Globals.exit 66
=======
let log fmt = Globals.log "OPAM-MK-REPO" fmt

let version () =
  Printf.printf "%s: version %s\n" Sys.argv.(0) Globals.version;
  exit 1

let all, index, packages =
  let usage = Printf.sprintf "%s [-all] [<package>]*" (Stdlib_filename.basename Sys.argv.(0)) in
  let all = ref true in
  let index = ref false in
  let packages = ref [] in
  let specs = Arg.align [
    ("-v"       , Arg.Unit version, " Display version information");
    ("--version", Arg.Unit version, " Display version information");
    ("-all"  , Arg.Set all  , Printf.sprintf " Build all package archives (default is %b)" !all);
    ("-index", Arg.Set index, Printf.sprintf " Build indexes only (default is %b)" !index);
  ] in
  let ano p = packages := p :: !packages in
  Arg.parse specs ano usage;
  !all, !index, NV.Set.of_list (List.map NV.of_string !packages)

let () =
  let local_path = Dirname.cwd () in
  log "local_path=%s" (Dirname.to_string local_path);

  Globals.root_path := Dirname.to_string local_path;
  let local_repo = Path.R.of_dirname local_path in

  (* Read urls.txt *)
  log "Reading urls.txt";
  let local_index_file = Filename.of_string "urls.txt" in
  let old_index = File.Urls_txt.safe_read local_index_file in
  let new_index = Curl.make_urls_txt local_repo in

  let to_remove = Remote_file.Set.diff old_index new_index in
  let to_add = Remote_file.Set.diff new_index old_index in

  let nv_set_of_remotes remotes =
    let aux r = Filename.create (Dirname.cwd ()) (Remote_file.base r) in
    let list = List.map aux (Remote_file.Set.elements remotes) in
    NV.Set.of_list (Utils.filter_map NV.of_filename list) in
  let new_index = nv_set_of_remotes new_index in
  let missing_archive =
    NV.Set.filter (fun nv ->
      let archive = Path.R.archive local_repo nv in
      not (Filename.exists archive)
    ) new_index in
  let to_remove = nv_set_of_remotes to_remove in
  let to_add = NV.Set.union (nv_set_of_remotes to_add) missing_archive in
  let to_add =
    if NV.Set.is_empty packages then
      to_add
    else
      NV.Set.inter packages to_add in

  let errors = ref [] in
  if not index then (

    if not (NV.Set.is_empty to_remove) then
      Globals.msg "Packages to remove: %s\n" (NV.Set.to_string to_remove);
    if not (NV.Set.is_empty to_add) then
      Globals.msg "Packages to build: %s\n" (NV.Set.to_string to_add);

    (* Remove the old archive files *)
    NV.Set.iter (fun nv ->
      let archive = Path.R.archive local_repo nv in
      Globals.msg "Removing %s ...\n" (Filename.to_string archive);
      Filename.remove archive
    ) to_remove;

    NV.Set.iter (fun nv ->
      try Repositories.make_archive nv
      with _ -> errors := nv :: !errors;
    ) to_add;
  );

  (* Create index.tar.gz *)
  if not (NV.Set.is_empty to_add) && not (NV.Set.is_empty to_remove) then (
    Globals.msg "Creating index.tar.gz ...\n";
    Curl.make_index_tar_gz local_repo;
  ) else
    Globals.msg "OPAM Repository already up-to-date\n";

  Run.remove "log";
  Run.remove "tmp";

  (* Rebuild urls.txt now the archives have been updated *)
  let _index = Curl.make_urls_txt local_repo in

  if !errors <> [] then
    Globals.msg "Got some errors while processing: %s"
      (String.concat ", " (List.map NV.to_string !errors))
>>>>>>> f50894d8
<|MERGE_RESOLUTION|>--- conflicted
+++ resolved
@@ -24,149 +24,6 @@
 
 open Types
 
-<<<<<<< HEAD
-let tmp_dir0 = Run.mk_temp_dir "mk-repo"
-
-let root = Path.R.of_path (Dirname.cwd ())
-
-let opams = Path.R.available root
-
-module StringSet = Set.Make (struct type t = string let compare = compare end)
-
-module Checking = struct
-  module Checking = struct
-      
-    type t = 
-        { name : string 
-        ; set : StringSet.t }
-
-    (** returns a set containing filenames of [s] *)
-    let init s = 
-      { set = 
-          Utils.set_of_list StringSet.empty StringSet.add
-            (Array.to_list
-               (*(fun f -> Basename.to_string (Dirname.basename f)) *)
-               (Sys.readdir (Dirname.to_string (Path.R.root root / s))))
-      ; name = s }
-        
-    let remove nv t = { t with set = StringSet.remove (NV.to_string nv) t.set }
-    let not_empty t = not (StringSet.is_empty t.set)
-
-    let warning t = 
-      if StringSet.is_empty t.set then
-        ()
-      else
-        Globals.error "should not exist : %s" (String.concat " " (List.rev (StringSet.fold (fun s l -> Printf.sprintf "%s/%s" t.name s :: l) t.set [])))
-  end
-
-  let init () = List.map Checking.init [ "url" ; "files" (*; "descr"*) ]
-  let remove nv = List.map (Checking.remove nv)
-  let not_empty = List.exists Checking.not_empty
-
-  let warning = List.iter Checking.warning
-end
-
-let l_check = ref (Checking.init ())
-
-let () =
-  Globals.msg "Available:\n";
-  NV.Set.iter (fun nv ->
-    l_check := Checking.remove nv !l_check;
-    Globals.msg " - %s\n" (NV.to_string nv)
-  ) opams
-
-let opams =
-  NV.Set.filter (fun nv ->
-    not (Filename.exists (Path.R.archive root nv))
-  ) opams
-
-let () =
-  Globals.msg "To update:\n";
-  NV.Set.iter (fun nv ->
-    Globals.msg " - %s\n" (NV.to_string nv)
-  ) opams
-
-let url nv =
-  let f = Path.R.root root / "url" // NV.to_string nv in
-  if Filename.exists f then
-    Some (Utils.string_strip (Raw.to_string (Filename.read f)))
-  else
-    None
-
-let files nv =
-  let d = Path.R.root root / "files" / NV.to_string nv in
-  if Dirname.exists d then
-    Filename.list d
-  else
-    []
-
-let tmp nv =
-  Path.R.root root / "tmp" / NV.to_string nv
-
-let tmp_dir nv =
-  Dirname.of_string tmp_dir0 / NV.to_string nv
-
-let wget src =
-  let open Globals in
-  match os with
-  | Darwin | FreeBSD | OpenBSD -> [ "curl"; "--insecure" ; "-OL"; src ]
-  | _ -> [ "wget"; "--no-check-certificate"; src ]
-
-let archive_name src =
-  let name = F.basename src in
-  if F.check_suffix name ".tar.gz"
-  || F.check_suffix name ".tar.bz2"
-  || F.check_suffix name ".tgz"
-  || F.check_suffix name ".tbz" then
-    name
-  else    
-    Printf.sprintf "%s.tar.gz" name
-
-let mv src =
-  let name = archive_name src in
-  if (F.basename src) = name then
-    []
-  else
-    [ "mv" ; F.basename src ; name ]
-
-let () =
-  let has_error = ref false in
-  Dirname.mkdir (Path.R.archive_dir root);
-  NV.Set.iter (fun nv ->
-    Globals.msg "Processing %-40s ." (NV.to_string nv);
-    let tmp_dir = tmp_dir nv in
-    Dirname.rmdir tmp_dir;
-    Dirname.mkdir tmp_dir;
-    begin match url nv with
-    | None     -> let _ = Globals.error "no url found for %s" (NV.to_string nv) in has_error := true
-    | Some url ->
-        Filename.remove (tmp nv // archive_name url);
-        Dirname.mkdir (tmp nv);
-        let err = Dirname.exec (tmp nv) [
-          wget url;
-          mv url;
-        ] in
-        if err <> 0 then
-          Globals.error_and_exit "Cannot get %s" url;
-        Filename.extract (tmp nv // archive_name url) tmp_dir;
-        Globals.msg ".";
-        List.iter (fun f ->
-          Filename.copy_in f tmp_dir
-        ) (files nv);
-        Globals.msg ".";
-        let err = Dirname.exec (Dirname.of_string tmp_dir0) [
-          [ "tar" ; "czf" ; Filename.to_string (Path.R.archive root nv) ; NV.to_string nv ]
-        ] in
-        if err <> 0 then
-          Globals.error_and_exit "Cannot compress %s" (Dirname.to_string tmp_dir);
-        Globals.msg " OK\n";
-    end;
-  ) opams;
-
-  Checking.warning !l_check;
-  if !has_error || Checking.not_empty !l_check then
-    Globals.exit 66
-=======
 let log fmt = Globals.log "OPAM-MK-REPO" fmt
 
 let version () =
@@ -258,5 +115,4 @@
 
   if !errors <> [] then
     Globals.msg "Got some errors while processing: %s"
-      (String.concat ", " (List.map NV.to_string !errors))
->>>>>>> f50894d8
+      (String.concat ", " (List.map NV.to_string !errors))