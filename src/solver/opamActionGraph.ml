(**************************************************************************)
(*                                                                        *)
(*    Copyright 2014 OCamlPro                                             *)
(*    Copyright 2012 INRIA                                                *)
(*                                                                        *)
(*  All rights reserved. This file is distributed under the terms of the  *)
(*  GNU Lesser General Public License version 2.1, with the special       *)
(*  exception on linking described in the file LICENSE.                   *)
(*                                                                        *)
(**************************************************************************)

open OpamTypes

module type ACTION = sig
  type package
  module Pkg : GenericPackage with type t = package
  include OpamParallel.VERTEX with type t = package action
  val to_string: [< t ] -> string
  val to_aligned_strings:
    ?append:(package -> string) -> [< t ] list -> string list list
  module Set: OpamStd.SET with type elt = package action
  module Map: OpamStd.MAP with type key = package action
end

let name_of_action = function
  | `Remove _ -> "remove"
  | `Install _ -> "install"
  | `Change (`Up,_,_) -> "upgrade"
  | `Change (`Down,_,_) -> "downgrade"
  | `Reinstall _ -> "recompile"
  | `Build _ -> "build"
  | `Fetch _ -> "fetch"

let symbol_of_action =
  let open OpamConsole in
  function
  | `Remove _ ->
      utf8_symbol Symbols.white_diamond
                  ~alternates:[Symbols.circled_division_slash] "X"
  | `Install _ ->
      utf8_symbol Symbols.black_diamond
                  ~alternates:[Symbols.asterisk_operator;
                               Symbols.six_pointed_black_star] "*"
  | `Change (`Up,_,_) ->
      utf8_symbol Symbols.black_up_pointing_triangle
                  ~alternates:[Symbols.north_east_arrow;
                               Symbols.upwards_arrow] "U"
  | `Change (`Down,_,_) ->
      utf8_symbol Symbols.black_down_pointing_triangle
                  ~alternates:[Symbols.south_east_arrow;
                               Symbols.downwards_arrow] "D"
  | `Reinstall _ ->
      utf8_symbol Symbols.white_diamond_containing_black_small_diamond
                  ~alternates:[Symbols.clockwise_open_circle_arrow;
                               Symbols.up_down_arrow] "R"
  | `Build _ ->
      utf8_symbol Symbols.greek_small_letter_lambda
                  ~alternates:[Symbols.six_pointed_black_star] "B"
  | `Fetch _ ->
<<<<<<< HEAD
    utf8_symbol Symbols.downwards_black_arrow
      ~alternates:[Symbols.downwards_double_arrow;
                   Symbols.black_down_pointing_triangle] "F"
=======
    utf8_symbol Symbols.black_down_pointing_triangle
      ~alternates:[Symbols.downwards_black_arrow] "F"
>>>>>>> 001d8fd2

let action_strings ?utf8 a =
  if utf8 = None && (OpamConsole.utf8 ()) || utf8 = Some true
  then symbol_of_action a
  else name_of_action a

let action_color c =
  OpamConsole.colorise (match c with
      | `Install _ | `Change (`Up,_,_) -> `green
      | `Remove _ | `Change (`Down,_,_) -> `red
      | `Reinstall _ -> `yellow
      | `Build _ | `Fetch _ -> `cyan)

module MakeAction (P: GenericPackage) : ACTION with type package = P.t
= struct
  module Pkg = P
  type package = P.t
  type t = package action

  let compare t1 t2 =
    (* `Install > `Build > `Fetch > `Upgrade > `Reinstall > `Downgrade > `Remove *)
    match t1,t2 with
    | `Remove p, `Remove q
    | `Install p, `Install q
    | `Reinstall p, `Reinstall q
    | `Build p, `Build q
    | `Fetch p, `Fetch q
      -> P.compare p q
    | `Change (`Up,p0,p), `Change (`Up,q0,q)
    | `Change (`Down,p0,p), `Change (`Down,q0,q)
      ->
      let c = P.compare p q in
      if c <> 0 then c else P.compare p0 q0
    | `Install _, _ | _, `Remove _ -> 1
    | _, `Install _ | `Remove _, _ -> -1
    | `Build _, _ | _, `Change (`Down,_,_) -> 1
    | _, `Build _ | `Change (`Down,_,_), _ -> -1
    | `Fetch _, _ | _, `Reinstall _ -> 1
    | _, `Fetch _ | `Reinstall _, _ -> -1

  let hash a = Hashtbl.hash (OpamTypesBase.map_action P.hash a)

  let equal t1 t2 = compare t1 t2 = 0

  let to_string a = match a with
    | `Remove p | `Install p | `Reinstall p | `Build p | `Fetch p ->
      Printf.sprintf "%s %s" (action_strings a) (P.to_string p)
    | `Change (_,p0,p) ->
      Printf.sprintf "%s.%s %s %s"
        (P.name_to_string p0)
        (P.version_to_string p0)
        (action_strings a)
        (P.version_to_string p)

  let to_aligned_strings ?(append=(fun _ -> "")) l =
    List.map (fun a ->
        let a = (a :> package action) in
        (if OpamConsole.utf8 ()
         then action_color a (symbol_of_action a)
         else "-")
        :: name_of_action a
        :: OpamConsole.colorise `bold
          (P.name_to_string (OpamTypesBase.action_contents a))
        :: match a with
        | `Remove p | `Install p | `Reinstall p | `Build p | `Fetch p ->
          (P.version_to_string p ^ append p) :: []
        | `Change (_,p0,p) ->
          Printf.sprintf "%s to %s"
            (P.version_to_string p0 ^ append p0)
            (P.version_to_string p ^ append p)
          :: [])
      l

  let to_json = function
    | `Remove p -> `O ["remove", P.to_json p]
    | `Install p -> `O ["install", P.to_json p]
    | `Change (d, o, p) ->
      let dir_to_json = function
          | `Up -> `String "up"
          | `Down -> `String "down" in
      `O ["change", `A [dir_to_json d; P.to_json o;P.to_json p]]
    | `Reinstall p -> `O ["recompile", P.to_json p]
    | `Build p -> `O ["build", P.to_json p]
    | `Fetch p -> `O ["fetch", P.to_json p]

  let of_json =
    let open OpamStd.Option.Op in
    function
    | `O ["remove", p] -> P.of_json p >>= (fun p -> Some (`Remove p))
    | `O ["install", p] -> P.of_json p >>= (fun p -> Some (`Install p))
    | `O ["change", `A [dj; oj; pj]] ->
      let json_of_dir = function
        | `String "up" -> Some `Up
        | `String "down" -> Some `Down
        | _ -> None in
      json_of_dir dj >>= fun d ->
      P.of_json oj >>= fun o ->
      P.of_json pj >>= fun p ->
      Some (`Change(d, o, p))
    | `O ["recompile", p] -> P.of_json p >>= (fun p -> Some (`Reinstall p))
    | `O ["build", p] -> P.of_json p >>= (fun p -> Some (`Build p))
    | _ -> None

  module O = struct
      type t = package action
      let compare = compare
      let to_string = to_string
      let to_json = to_json
      let of_json = of_json
    end

  module Set = OpamStd.Set.Make(O)
  module Map = OpamStd.Map.Make(O)

end

module type SIG = sig
  type package
  include OpamParallel.GRAPH with type V.t = package OpamTypes.action
  val reduce: t -> t
  val explicit:
    ?noop_remove:(package -> bool) -> sources_needed:(package -> bool) -> t -> t
  val fold_descendants: (V.t -> 'a -> 'a) -> 'a -> t -> V.t -> 'a
end

module Make (A: ACTION) : SIG with type package = A.package = struct
  type package = A.package

  include OpamParallel.MakeGraph(A)

  module Map = OpamStd.Map.Make (A.Pkg)
  module Set = OpamStd.Set.Make (A.Pkg)

  (* Turn concrete actions (only install, remove and build) to higher-level
     actions (install, remove, up/downgrade, recompile). Builds are removed when
     they directly precede an install, which should be the case when [explicit]
     is used. *)
  let reduce g =
    let g = copy g in
    let removals =
      fold_vertex (fun v acc -> match v with
          | `Remove p ->
            OpamStd.String.Map.add (A.Pkg.name_to_string p) p acc
          | _ -> acc)
        g OpamStd.String.Map.empty
    in
    iter_vertex (function
        | `Build p as build ->
          (match
             fold_succ (fun v _ -> if v = `Install p then Some v else None)
               g build None
           with
           | None -> ()
           | Some inst ->
             iter_pred (fun pred -> add_edge g pred inst) g build;
             remove_vertex g build)
        | _ -> ())
      g;
    let reduced = ref Map.empty in
    let g =
      map_vertex (function
          | `Install p as act ->
            (try
               let p0 = OpamStd.String.Map.find (A.Pkg.name_to_string p) removals in
               let act =
                 match A.Pkg.compare p0 p with
                 | 0 -> `Reinstall p
                 | c -> `Change ((if c < 0 then `Up else `Down), p0, p)
               in
               reduced := Map.add p0 act !reduced;
               act
             with Not_found -> act)
          | act -> act)
        g
    in
    Map.iter (fun p act ->
        let rm_act = `Remove p in
        iter_pred (fun v -> add_edge g v act) g rm_act;
        remove_vertex g rm_act
      ) !reduced;
    g

  let compute_closed_predecessors noop_remove g =
    let closed_g = copy g in
    transitive_closure closed_g;
    let closed_packages =
      (* The set of package that do not have dependencies
         (in the action graph). *)
      fold_vertex (fun a acc ->
          match a with
          | `Build p ->
            let pred =
              (* We ignore predecessors that do not modify the prefix *)
              List.filter
                (function
                  | `Remove nv -> not (noop_remove nv)
                  | _ -> true)
                (pred closed_g a) in
            if pred = [] then Set.add p acc else acc
          | _ -> acc) g Set.empty
    in
    let dependent_base_packages =
      fold_vertex (fun a acc ->
          match a with
          | `Install p | `Reinstall p | `Change (_,_,p) ->
            let preds =
              List.filter
                (function
                  | `Build p -> Set.mem p closed_packages
                  | _ -> false)
                (pred closed_g a) in
            OpamStd.String.Map.add (A.Pkg.name_to_string p) preds acc
          | _ -> acc) g OpamStd.String.Map.empty in
    function p ->
    match
      OpamStd.String.Map.find_opt
        (A.Pkg.name_to_string p)
        dependent_base_packages
    with
    | None -> []
    | Some pred -> pred

  let explicit ?(noop_remove = (fun _ -> false)) ~sources_needed g0 =
    let g = copy g0 in
    let same_name p1 p2 = A.Pkg.(name_to_string p1 = name_to_string p2) in
    (* We insert a "build" action before any "install" action.
       Except, between the removal and installation of the same package
       (the removal might be postponed after a succesfull build. *)
    iter_vertex (fun a ->
        match a with
        | `Install p | `Reinstall p | `Change (_,_,p) ->
          let b = `Build p in
          iter_pred (function
              | `Remove p1 when same_name p p1 -> ()
              | pred -> remove_edge g pred a; add_edge g pred b)
            g0 a;
          add_edge g b a
        | `Remove _ -> ()
        | `Build _ | `Fetch _ -> assert false)
      g0;
    (* For delaying removal a little bit, for each action "remove A" we add
       a constraint "build B -> remove A" for transitive predecessors
       of "A" that do not have dependencies.

       For adding a little bit more delay, we ignore dependencies that do not
       modify the prefix (see [OpamAction.noop_remove]) *)
    let closed_predecessors = compute_closed_predecessors noop_remove g in
    iter_vertex (function
        | `Remove p as a ->
          List.iter
            (fun b -> add_edge g b a)
            (closed_predecessors p)
        | `Install _ | `Reinstall _ | `Change _ | `Build _ | `Fetch _ -> ())
      g;
    (* Add a "fetch" action as a dependency for all "build" and "remove" actions
       that require it (via [sources_needed]). *)
    let acc_add_action (acc: vertex list Map.t)
        (p: A.package) (a: vertex) : vertex list Map.t =
      let acts = try Map.find p acc with Not_found -> [] in
      Map.add p (a :: acts) acc
    in
    let m = fold_vertex (fun a acc ->
        match a with
        | `Build p | `Remove p ->
          if sources_needed p then acc_add_action acc p a else acc
        | `Install _ | `Reinstall _ | `Change _ -> acc
        | `Fetch _ -> assert false
      ) g Map.empty in
    Map.iter (fun p acts ->
        let f = `Fetch p in
        List.iter (fun a -> add_edge g f a) acts
      ) m;
    g

  let fold_descendants f acc t v =
    let rec aux seen f acc t v =
      if A.Set.mem v seen then seen, acc else
        fold_succ (fun v (seen, acc) -> aux seen f acc t v)
          t v (A.Set.add v seen, f v acc)
    in
    snd (aux A.Set.empty f acc t v)
end<|MERGE_RESOLUTION|>--- conflicted
+++ resolved
@@ -57,14 +57,9 @@
       utf8_symbol Symbols.greek_small_letter_lambda
                   ~alternates:[Symbols.six_pointed_black_star] "B"
   | `Fetch _ ->
-<<<<<<< HEAD
-    utf8_symbol Symbols.downwards_black_arrow
-      ~alternates:[Symbols.downwards_double_arrow;
-                   Symbols.black_down_pointing_triangle] "F"
-=======
-    utf8_symbol Symbols.black_down_pointing_triangle
-      ~alternates:[Symbols.downwards_black_arrow] "F"
->>>>>>> 001d8fd2
+      utf8_symbol Symbols.downwards_black_arrow
+                  ~alternates:[Symbols.downwards_double_arrow;
+                               Symbols.black_down_pointing_triangle] "F"
 
 let action_strings ?utf8 a =
   if utf8 = None && (OpamConsole.utf8 ()) || utf8 = Some true
