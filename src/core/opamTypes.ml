(***********************************************************************)
(*                                                                     *)
(*    Copyright 2012 OCamlPro                                          *)
(*    Copyright 2012 INRIA                                             *)
(*                                                                     *)
(*  All rights reserved.  This file is distributed under the terms of  *)
(*  the GNU Public License version 3.0.                                *)
(*                                                                     *)
(*  OPAM is distributed in the hope that it will be useful,            *)
(*  but WITHOUT ANY WARRANTY; without even the implied warranty of     *)
(*  MERCHANTABILITY or FITNESS FOR A PARTICULAR PURPOSE.  See the      *)
(*  GNU General Public License for more details.                       *)
(*                                                                     *)
(***********************************************************************)

type basename = OpamFilename.Base.t

type dirname = OpamFilename.Dir.t

type filename = OpamFilename.t

type filename_set = OpamFilename.Set.t

type 'a filename_map = 'a OpamFilename.Map.t

type 'a download =
  | Up_to_date of 'a
  | Not_available
  | Result of 'a

type generic_file =
  | D of dirname
  | F of filename

type version = OpamPackage.Version.t

type version_set = OpamPackage.Version.Set.t

type name = OpamPackage.Name.t

type name_set = OpamPackage.Name.Set.t

type 'a name_map = 'a OpamPackage.Name.Map.t

type package = OpamPackage.t

type package_set = OpamPackage.Set.t

type 'a package_map = 'a OpamPackage.Map.t

type address = dirname

type repository_name = OpamRepositoryName.t

type 'a repository_name_map = 'a OpamRepositoryName.Map.t

type repository_kind = [`http|`local|`git|`darcs]

type repository = {
  repo_name    : repository_name;
  repo_kind    : repository_kind;
  repo_address : dirname;
  repo_priority: int;
}

let string_of_repository_kind = function
  | `http  -> "http"
  | `local -> "local"
  | `git   -> "git"
  | `darcs -> "darcs"

let repository_kind_of_string = function
  | "wget"
  | "curl"
  | "http"  -> `http
  | "rsync"
  | "local" -> `local
  | "git"   -> `git
  | "darcs" -> `darcs
  | s -> OpamGlobals.error_and_exit "%s is not a valid repository kind." s

type variable = OpamVariable.t

type full_variable = OpamVariable.Full.t

type section = OpamVariable.Section.t

type full_section = OpamVariable.Section.Full.t

type switch = OpamSwitch.t

type switch_set = OpamSwitch.Set.t

type 'a switch_map = 'a OpamSwitch.Map.t

type file_attribute = OpamFilename.Attribute.t

type file_attribute_set = OpamFilename.Attribute.Set.t

type compiler = OpamCompiler.t

type compiler_set = OpamCompiler.Set.t

type compiler_version = OpamCompiler.Version.t

type opam_version = OpamVersion.t

type 'a generic_formula = 'a OpamFormula.formula =
  | Empty
  | Atom of 'a
  | Block of 'a generic_formula
  | And of 'a generic_formula * 'a generic_formula
  | Or of 'a generic_formula * 'a generic_formula

type atom = OpamFormula.atom

type formula = OpamFormula.t

type 'a conjunction = 'a OpamFormula.conjunction

type 'a disjunction = 'a OpamFormula.disjunction

type compiler_constraint = OpamCompiler.Version.constr

type ppflag =
  | Camlp4 of string list
  | Cmd of string list

(* Command line arguments *)

(* Upload arguments *)
type upload = {
  upl_opam   : filename;
  upl_descr  : filename;
  upl_archive: filename;
}

let string_of_upload u =
  Printf.sprintf "opam=%s descr=%s archive=%s"
    (OpamFilename.to_string u.upl_opam)
    (OpamFilename.to_string u.upl_descr)
    (OpamFilename.to_string u.upl_archive)

(* Remote arguments *)
type remote =
  | RList
  | RAdd of repository_name * repository_kind * dirname * int option
  | RRm of repository_name
  | RPriority of repository_name * int

let string_of_remote = function
  | RList -> "list"
  | RAdd (r, k, d, p) ->
    Printf.sprintf "add %s %s %s %s"
      (OpamRepositoryName.to_string r)
      (OpamFilename.Dir.to_string d)
      (string_of_repository_kind k)
      (match p with None -> "-" | Some p -> string_of_int p)
  | RRm  r ->
    Printf.sprintf "rm %s"
      (OpamRepositoryName.to_string r)
  | RPriority (r, p) ->
    Printf.sprintf "priority %s %d"
      (OpamRepositoryName.to_string r) p

type config_option = {
  conf_is_rec : bool;
  conf_is_byte: bool;
  conf_is_link: bool;
  conf_options: OpamVariable.Section.Full.t list;
}

type pin_option =
  | Version of version
  | Path of dirname
  | Git of dirname
  | Darcs of dirname
  | Unpin

type pin_kind = [`version|`git|`local|`unpin]

let pin_option_of_string ?kind s =
  match kind with
  | Some `version -> Version (OpamPackage.Version.of_string s)
  | Some `git     ->
    if Sys.file_exists s then
      Git (OpamFilename.Dir.of_string s)
    else
      Git (OpamFilename.raw_dir s)
  | Some `darcs   ->
    if Sys.file_exists s then
      Darcs (OpamFilename.Dir.of_string s)
    else
      Darcs (OpamFilename.raw_dir s)
  | Some `local   -> Path (OpamFilename.Dir.of_string s)
  | Some `unpin   -> Unpin
  | None          ->
    if s = "none" then
      Unpin
    else if Sys.file_exists s then
      Path (OpamFilename.Dir.of_string s)
    else if OpamMisc.contains s ('/') then
      Git (OpamFilename.raw_dir s)
    else
      Version (OpamPackage.Version.of_string s)

<<<<<<< HEAD
type pin_kind = [`version|`git|`darcs|`local|`unpin]

=======
>>>>>>> e2c192b1
let string_of_pin_kind = function
  | `version -> "version"
  | `git     -> "git"
  | `darcs   -> "darcs"
  | `local   -> "local"
  | `unpin   -> "unpin"

let pin_kind_of_string = function
  | "version" -> `version
  | "git"     -> `git
<<<<<<< HEAD
  | "darcs"   -> `darcs
=======
  | "rsync"
>>>>>>> e2c192b1
  | "local"   -> `local
  | "unpin"   -> `unpin
  | s -> OpamGlobals.error_and_exit "%s is not a valid kind of pinning." s

type pin = {
  pin_package: name;
  pin_option : pin_option;
}

let path_of_pin_option = function
  | Version v -> OpamPackage.Version.to_string v
  | Git p
  | Darcs p
  | Path p    -> OpamFilename.Dir.to_string p
  | Unpin     -> "none"

let kind_of_pin_option = function
  | Version _ -> `version
  | Git _     -> `git
  | Darcs _   -> `darcs
  | Path _    -> `local
  | Unpin     -> `unpin

let string_of_pin p =
  Printf.sprintf "{package=%s; path=%s; kind=%s}"
    (OpamPackage.Name.to_string p.pin_package)
    (path_of_pin_option p.pin_option)
    (string_of_pin_kind (kind_of_pin_option p.pin_option))

type config =
  | CEnv of bool
  | CList of name list
  | CVariable of full_variable
  | CIncludes of bool * (name list)
  | CCompil   of config_option
  | CSubst    of basename list

(** Variable contents *)
type variable_contents = OpamVariable.variable_contents =
  | B of bool
  | S of string

type symbol =
  | Eq | Neq | Le | Ge | Lt | Gt

type filter =
  | FBool of bool
  | FString of string
  | FIdent of string
  | FOp of filter * symbol * filter
  | FAnd of filter * filter
  | FOr of filter * filter

type simple_arg =
  | CString of string
  | CIdent of string

type arg = simple_arg * filter option

type command = arg list * filter option

type 'a optional = {
  c: 'a;
  optional: bool;
}

type stats = {
  s_install  : int;
  s_reinstall: int;
  s_upgrade  : int;
  s_downgrade: int;
  s_remove   : int;
}


(** Untyped generic file format. *)

(** Base values *)
type value =
  | Bool of bool
  | Int of int
  | String of string
  | Symbol of string
  | Ident of string
  | List of value list
  | Group of value list
  | Option of value * value list

(** A file section *)
type file_section = {
  section_kind  : string;
  section_name  : string;
  section_items : file_item list;
}

(** A file is composed of sections and variable definitions *)
and file_item =
  | Section of file_section
  | Variable of string * value

(** A file is a list of items and the filename *)
type file = {
  file_contents: file_item list;
  file_name    : string;
}

type 'a action =
  | To_change of 'a option * 'a
  | To_delete of 'a
  | To_recompile of 'a

module type ACTION_GRAPH = sig

  type package

  include Graph.Sig.I with type V.t = package action

  module Parallel: OpamParallel.SIG
    with type G.t = t
     and type G.V.t = V.t

  module Topological: sig
    val iter: (package action -> unit) -> t -> unit
  end

  type solution = {
    to_remove : package list;
    to_process: t;
  }

end

module type PKG = sig
  include Graph.Sig.COMPARABLE
  val to_string: t -> string
  val string_of_action: t action -> string
end

module MakeActionGraph (Pkg: PKG) = struct
  type package = Pkg.t
  module Vertex =  struct
    type t = Pkg.t action
    let package = function
      | To_change (_, p)
      | To_recompile p
      | To_delete p -> p
    let compare t1 t2 = Pkg.compare (package t1) (package t2)
    let hash t = Pkg.hash (package t)
    let equal t1 t2 = Pkg.equal (package t1) (package t2)
  end
  module PG = Graph.Imperative.Digraph.ConcreteBidirectional (Vertex)
  module Topological = Graph.Topological.Make (PG)
  module Parallel = OpamParallel.Make(struct
    include PG
    include Topological
    let string_of_vertex = Pkg.string_of_action
  end)
  include PG
  type solution = {
    to_remove : package list;
    to_process: t;
  }
end

module PackageAction = struct
  include OpamPackage
  let string_of_action = function
  | To_change (None, p)   -> Printf.sprintf " - install %s" (OpamPackage.to_string p)
  | To_change (Some o, p) ->
    let f action =
      Printf.sprintf " - %s %s to %s" action
        (OpamPackage.to_string o) (OpamPackage.Version.to_string (OpamPackage.version p)) in
    if OpamPackage.Version.compare (OpamPackage.version o) (OpamPackage.version p) < 0 then
      f "upgrade"
    else
      f "downgrade"
  | To_recompile p        -> Printf.sprintf " - recompile %s" (OpamPackage.to_string p)
  | To_delete p           -> Printf.sprintf " - delete %s" (OpamPackage.to_string p)
end

module PackageActionGraph = MakeActionGraph(PackageAction)

type solution = PackageActionGraph.solution

type solver_result =
  | Nothing_to_do
  | OK
  | Aborted
  | No_solution

type ('a, 'b) result =
  | Success of 'a
  | Conflicts of (unit -> 'b)

type 'a request = {
  wish_install: 'a conjunction;
  wish_remove : 'a conjunction;
  wish_upgrade: 'a conjunction;
}

type env = {
  add_to_env : (string * string) list;
  add_to_path: dirname;
  new_env    : (string * string) list;
}

type user_action =
  | Install
  | Upgrade of package_set
  | Depends
  | Init
  | Remove
  | Switch

type universe = {
  u_installed: package_set;
  u_available: package_set;
  u_depends  : formula package_map;
  u_depopts  : formula package_map;
  u_conflicts: formula package_map;
  u_action   : user_action;
}

type lock =
  | Read_lock of (unit -> unit)
  | Global_lock of (unit -> unit)
  | Switch_lock of (unit -> unit)<|MERGE_RESOLUTION|>--- conflicted
+++ resolved
@@ -177,7 +177,7 @@
   | Darcs of dirname
   | Unpin
 
-type pin_kind = [`version|`git|`local|`unpin]
+type pin_kind = [`version|`git|`darcs|`local|`unpin]
 
 let pin_option_of_string ?kind s =
   match kind with
@@ -204,11 +204,6 @@
     else
       Version (OpamPackage.Version.of_string s)
 
-<<<<<<< HEAD
-type pin_kind = [`version|`git|`darcs|`local|`unpin]
-
-=======
->>>>>>> e2c192b1
 let string_of_pin_kind = function
   | `version -> "version"
   | `git     -> "git"
@@ -219,11 +214,8 @@
 let pin_kind_of_string = function
   | "version" -> `version
   | "git"     -> `git
-<<<<<<< HEAD
   | "darcs"   -> `darcs
-=======
   | "rsync"
->>>>>>> e2c192b1
   | "local"   -> `local
   | "unpin"   -> `unpin
   | s -> OpamGlobals.error_and_exit "%s is not a valid kind of pinning." s
