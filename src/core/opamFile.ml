(**************************************************************************)
(*                                                                        *)
(*    Copyright 2012-2013 OCamlPro                                        *)
(*    Copyright 2012 INRIA                                                *)
(*                                                                        *)
(*  All rights reserved.This file is distributed under the terms of the   *)
(*  GNU Lesser General Public License version 3.0 with linking            *)
(*  exception.                                                            *)
(*                                                                        *)
(*  OPAM is distributed in the hope that it will be useful, but WITHOUT   *)
(*  ANY WARRANTY; without even the implied warranty of MERCHANTABILITY    *)
(*  or FITNESS FOR A PARTICULAR PURPOSE.See the GNU General Public        *)
(*  License for more details.                                             *)
(*                                                                        *)
(**************************************************************************)

open OpamTypes
open OpamTypesBase
open OpamMisc.OP

module X = struct

  module Lines = struct

    (* Lines of space separated words *)
    type t = string list list

    let empty = []

    let internal = "lines"

    let find_escapes s len =
      let rec aux acc i =
        if i < 0 then acc else
        let acc =
          match s.[i] with
          | '\\' | ' ' | '\t' | '\n' ->
            let esc,count = acc in
            i::esc, count + 1
          | _ -> acc in
        aux acc (i-1) in
      aux ([],0) (len - 1)

    let escape_spaces str =
      let len = String.length str in
      match find_escapes str len with
      | [], _ -> str
      | escapes, n ->
        let buf = String.create (len + n) in
        let rec aux i = function
          | ofs1::(ofs2::_ as r) ->
            String.blit str ofs1 buf (ofs1+i) (ofs2-ofs1);
            buf.[ofs2+i] <- '\\';
            aux (i+1) r
          | [ofs] ->
            String.blit str ofs buf (ofs+i) (len-ofs);
            buf
          | [] -> assert false
        in
        aux 0 (0::escapes)

    let of_channel (_:filename) ic =
      OpamLineLexer.main (Lexing.from_channel ic)

    let to_string (_:filename) (lines: t) =
      let buf = Buffer.create 1024 in
      List.iter (fun l ->
          (match l with
           | [] -> ()
           | w::r ->
             Buffer.add_string buf (escape_spaces w);
             List.iter (fun w ->
                 Buffer.add_char buf ' ';
                 Buffer.add_string buf (escape_spaces w))
               r);
          Buffer.add_string buf "\n"
        ) lines;
      Buffer.contents buf

  end

  module Syntax = struct

    type t = file

    let of_channel (filename:filename) (ic:in_channel) =
      let lexbuf = Lexing.from_channel ic in
      let filename = OpamFilename.to_string filename in
      lexbuf.Lexing.lex_curr_p <- { lexbuf.Lexing.lex_curr_p with
                                    Lexing.pos_fname = filename };
      OpamParser.main OpamLexer.token lexbuf filename

    let to_string ignore (t: t) =
      OpamFormat.string_of_file ~simplify:true ~indent:true ~ignore t

    let s_opam_version = "opam-version"

    let check_opam_version =
      let already_warned = ref false in
      fun ?(allow_major=false) f v ->
        let diff_full = OpamVersion.(compare current v) in
        if diff_full >= 0 then true else
        let diff_major = OpamVersion.(compare (major current) (major v)) in
        if !OpamGlobals.strict then
          OpamGlobals.error_and_exit
            "Strict mode: %s refers to OPAM %s, this is %s."
            f.file_name (OpamVersion.to_string v) OpamVersion.(to_string current);
        if diff_major < 0 && not allow_major then
          OpamFormat.bad_format
            ~pos:OpamFormat.(assoc f.file_contents s_opam_version value_pos)
            "Can't read OPAM %s files yet, this is OPAM %s."
            (OpamVersion.to_string v) OpamVersion.(to_string current);
        if not (!already_warned) then
          OpamGlobals.note
            "File %s is written for OPAM %s, and this is %s.\n\
             It may depend on new features, consider upgrading."
            f.file_name (OpamVersion.to_string v) OpamVersion.(to_string current);
        already_warned := true;
        false

    let check ?allow_major ?(versioned=true) =
      fun f fields ->
        let f_opam_version =
          if List.mem s_opam_version fields then
            OpamFormat.assoc_option f.file_contents s_opam_version
              (OpamFormat.parse_string @> OpamVersion.of_string)
          else None
        in
        (* Reading a file with a newer minor version triggers permissive
           mode: silently ignore new fields and try to be more tolerant *)
        let permissive_mode = match f_opam_version with
          | Some v -> not (check_opam_version ?allow_major f v)
          | None ->
            if versioned then (
              if !OpamGlobals.strict then
                OpamGlobals.error_and_exit
                  "Strict mode: %s missing the opam-version field"
                  (OpamMisc.prettify_path f.file_name);
              OpamGlobals.warning
                "%s is missing the 'opam-version:' field."
                (OpamMisc.prettify_path f.file_name);
              true
            ) else false
        in
        if not permissive_mode &&
           not (OpamFormat.is_valid f.file_contents fields) then
          let invalids = OpamFormat.invalid_fields f.file_contents fields in
          let too_many, invalids =
            List.partition (fun x -> List.mem x fields) invalids
          in
          if too_many <> [] then
            OpamGlobals.warning "duplicate fields in %s: %s"
              f.file_name
              (OpamMisc.string_of_list (fun x -> x) too_many);
          let is_, s_ =
            if List.length invalids <= 1 then "is an", "" else "are", "s" in
          if invalids <> [] then
            OpamGlobals.warning "%s %s unknown field%s in %s."
              (OpamMisc.pretty_list invalids)
              is_ s_ f.file_name;
          if !OpamGlobals.strict then
            OpamGlobals.error_and_exit "Strict mode: bad fields in %s"
              f.file_name;
          false
        else permissive_mode

    let to_1_0 file =
      let file_contents = List.map (function
          | Variable (pos, v, _) as c ->
            if v = s_opam_version then
              Variable (pos,s_opam_version, OpamFormat.make_string "1")
            else c
          | c -> c
        ) file.file_contents in
      { file with file_contents; file_format = OpamVersion.of_string "1" }

  end

  module Prefix = struct

    let internal = "prefix"

    type t = string name_map

    let empty = OpamPackage.Name.Map.empty

    let of_channel filename ic =
      let lines = Lines.of_channel filename ic in
      List.fold_left (fun map -> function
        | []          -> map
        | [nv;prefix] -> OpamPackage.Name.Map.add (OpamPackage.Name.of_string nv)
                           prefix map
        | s ->
          OpamGlobals.error_and_exit
            "%S is not a valid prefix line"
            (String.concat " " s)
      ) OpamPackage.Name.Map.empty lines

    let to_string filename s =
      let lines =
        OpamPackage.Name.Map.fold (fun nv prefix l ->
          [OpamPackage.Name.to_string nv; prefix] :: l
        ) s [] in
      Lines.to_string filename lines

  end

  module Filenames = struct

    let internal = "filenames"

    type t = filename_set

    let empty = OpamFilename.Set.empty

    let of_channel filename ic =
      let lines = Lines.of_channel filename ic in
      let lines = OpamMisc.filter_map (function
          | []  -> None
          | [f] -> Some (OpamFilename.of_string f)
          | s   -> OpamGlobals.error_and_exit "%S is not a valid filename"
                     (String.concat " " s)
        ) lines in
      OpamFilename.Set.of_list lines

    let to_string filename s =
      let lines =
        List.rev_map
          (fun f -> [OpamFilename.to_string f])
          (OpamFilename.Set.elements s) in
      Lines.to_string filename lines

  end

  module File_attributes = struct

    let internal = "file_attributes"

    type t = file_attribute_set

    let empty = OpamFilename.Attribute.Set.empty

    let of_channel filename ic =
      let lines = Lines.of_channel filename ic in
      let rs = OpamMisc.filter_map (function
          | [] -> None
          | [s] -> (* backwards-compat *)
            Some (OpamFilename.Attribute.of_string_list (OpamMisc.split s ' '))
          | l  ->
            Some (OpamFilename.Attribute.of_string_list l)
        ) lines in
      OpamFilename.Attribute.Set.of_list rs

    let to_string filename t =
      let lines =
        List.rev_map
          (fun r -> OpamFilename.Attribute.to_string_list r)
          (OpamFilename.Attribute.Set.elements t) in
      Lines.to_string filename lines

  end

  module URL = struct

    let internal = "url"

    type t = {
      url     : address;
      mirrors : address list;
      kind    : repository_kind;
      checksum: string option;
    }

    let create kind ?(mirrors=[]) url =
      {
        url; mirrors; kind; checksum = None;
      }

    let empty = {
      url     = "<none>", None;
      mirrors = [];
      kind    = `local;
      checksum= None;
    }

    let s_archive = "archive"
    let s_src = "src"
    let s_http = "http"
    let s_checksum = "checksum"
    let s_git = "git"
    let s_darcs = "darcs"
    let s_hg = "hg"
    let s_local = "local"
    let s_mirrors = "mirrors"

    let valid_fields = [
      Syntax.s_opam_version;
      s_archive;
      s_src;
      s_http;
      s_git;
      s_darcs;
      s_hg;
      s_local;
      s_checksum;
      s_mirrors;
    ]

    let url_and_kind ~src ~archive ~http ~git ~darcs ~hg ~local =
      let extract =
        match src, archive, http, git, darcs, hg, local with
        | None  , None  , None  , None  , None  , None  , None   -> None
        | Some x, None  , None  , None  , None  , None  , None
        | None  , Some x, None  , None  , None  , None  , None   -> Some (x, None)
        | None  , None  , Some x, None  , None  , None  , None   -> Some (x, Some `http)
        | None  , None  , None  , Some x, None  , None  , None   -> Some (x, Some `git)
        | None  , None  , None  , None  , Some x, None  , None   -> Some (x, Some `darcs)
        | None  , None  , None  , None  , None  , Some x, None   -> Some (x, Some `hg)
        | None  , None  , None  , None  , None  , None  , Some x -> Some (x, Some `local)
        | _ -> OpamFormat.bad_format "Too many URLS"
      in
      match extract with
      | None -> None
      | Some (url, kind_opt) ->
        try
          let url, kind = parse_url url in
          Some (url, OpamMisc.Option.default kind kind_opt)
        with Invalid_argument s -> OpamFormat.bad_format "%s" s

    let of_channel filename ic =
      let s = Syntax.of_channel filename ic in
      let permissive = Syntax.check ~versioned:false s valid_fields in
      let get f =
        try
          OpamFormat.assoc_option s.file_contents f
            (OpamFormat.parse_string @> address_of_string)
        with OpamFormat.Bad_format _ when permissive -> None
      in
      let archive  = get s_archive in
      let http     = get s_http in
      let src      = get s_src in
      let git      = get s_git in
      let darcs    = get s_darcs in
      let hg       = get s_hg in
      let local    = get s_local in
      let mirrors =
        OpamFormat.assoc_list s.file_contents s_mirrors
          (OpamFormat.parse_list (OpamFormat.parse_string @> address_of_string)) in
      let checksum =
        OpamFormat.assoc_option s.file_contents s_checksum OpamFormat.parse_string in
      let url, kind =
        match url_and_kind ~src ~archive ~http ~git ~darcs ~hg ~local
        with Some x -> x | None -> OpamFormat.bad_format "URL is missing" in
      { url; mirrors; kind; checksum }

    let to_string filename t =
      let url_name = string_of_repository_kind t.kind in
      let s = {
        file_format   = OpamVersion.current;
        file_name     = OpamFilename.to_string filename;
        file_contents = [
          OpamFormat.make_variable (
                    url_name ,
                    OpamFormat.make_string (string_of_address t.url));
        ] @ (
            if t.mirrors = [] then [] else
              [OpamFormat.make_variable (s_mirrors ,
                         OpamFormat.make_list
                           (string_of_address @> OpamFormat.make_string)
                           t.mirrors)]
        ) @ match t.checksum with
            | None   -> []
            | Some c -> [OpamFormat.make_variable (s_checksum, OpamFormat.make_string c)]
      } in
      Syntax.to_string [] s

    let url t = t.url
    let mirrors t = t.mirrors
    let kind t = t.kind
    let checksum t = t.checksum

    let with_checksum t checksum = { t with checksum = Some checksum }

  end

  module Export = struct

    let internal = "export"

    type t = package_set * package_set * pin_option OpamPackage.Name.Map.t

    let empty = (OpamPackage.Set.empty, OpamPackage.Set.empty, OpamPackage.Name.Map.empty)

    let of_channel filename ic =
      let lines = Lines.of_channel filename ic in
      let state = function
        | "root" -> `Root
        | "noroot" | "installed" -> `Installed
        | "uninstalled" -> `Uninstalled
        | s ->
          OpamGlobals.error_and_exit "Invalid installation status (col. 3) in %s: %S"
            (OpamFilename.to_string filename) s
      in
      let add (installed,roots,pinned) n v state p =
        let name = OpamPackage.Name.of_string n in
        let nv = OpamPackage.create name (OpamPackage.Version.of_string v) in
        let installed =
          if state <> `Uninstalled then OpamPackage.Set.add nv installed
          else installed in
        let roots =
          if state = `Root then OpamPackage.Set.add nv roots
          else roots in
        let pinned = match p with
          | None -> pinned
          | Some (kind,p) ->
            OpamPackage.Name.Map.add name (pin_option_of_string ~kind p) pinned
        in
        installed, roots, pinned
      in
      List.fold_left (fun acc -> function
          | []        -> acc
          | [n; v]    -> add acc n v `Root None
          | [n; v; r] -> add acc n v (state r) None
          | [n; v; r; pk; p] ->
            add acc n v (state r) (Some (pin_kind_of_string pk,p))
          | l ->
            OpamGlobals.error_and_exit "Invalid line in %s: %S"
              (OpamFilename.to_string filename)
              (String.concat " " l)
        )
        (OpamPackage.Set.empty, OpamPackage.Set.empty, OpamPackage.Name.Map.empty)
        lines

    let to_string _ (installed, roots, pinned) =
      let buf = Buffer.create 1024 in
      let print_pin pin =
        Printf.sprintf "\t%s\t%s"
          (string_of_pin_kind (kind_of_pin_option pin))
          (string_of_pin_option pin) in
      OpamPackage.Set.iter (fun nv ->
          let name = OpamPackage.name nv in
          Printf.bprintf buf "%s\t%s\t%s%s\n"
            (OpamPackage.Name.to_string (OpamPackage.name nv))
            (OpamPackage.Version.to_string (OpamPackage.version nv))
            (if OpamPackage.Set.mem nv roots then "root" else "installed")
            (try print_pin (OpamPackage.Name.Map.find name pinned)
             with Not_found -> "")
        ) installed;
      let installed_names = OpamPackage.names_of_packages installed in
      OpamPackage.Name.Map.iter (fun name pin ->
          if not (OpamPackage.Name.Set.mem name installed_names) then
            Printf.bprintf buf "%s\t--\tuninstalled\t%s\n"
              (OpamPackage.Name.to_string name)
              (print_pin pin)
        ) pinned;
      Buffer.contents buf

  end

  module Installed = struct

    let internal = "installed"

    type t = package_set

    let empty = OpamPackage.Set.empty

    let check t =
      let map = OpamPackage.to_map t in
      OpamPackage.Name.Map.iter (fun n vs ->
        if OpamPackage.Version.Set.cardinal vs <> 1 then
          OpamGlobals.error_and_exit "Multiple versions installed for package %s: %s"
            (OpamPackage.Name.to_string n) (OpamPackage.Version.Set.to_string vs)
      ) map

    let of_channel filename ic =
      let lines = Lines.of_channel filename ic in
      let map,_ =
        List.fold_left (fun (map,i) -> function
            | [] -> map, i+1
            | [name; version] ->
              OpamPackage.Set.add
                (OpamPackage.create
                   (OpamPackage.Name.of_string name)
                   (OpamPackage.Version.of_string version))
                map,
              i+1
            | s ->
              OpamGlobals.error "At %s:%d: skipped invalid line %S"
                (OpamFilename.prettify filename) i (String.concat " " s);
              map, i+1
          ) (empty,1) lines in
      map

    let to_string _ t =
      check t;
      let buf = Buffer.create 1024 in
      OpamPackage.Set.iter
        (fun nv ->
          Printf.bprintf buf "%s %s\n"
            (OpamPackage.Name.to_string (OpamPackage.name nv))
            (OpamPackage.Version.to_string (OpamPackage.version nv)))
        t;
      Buffer.contents buf

  end

  module Installed_roots = struct

    include Installed

    let internal = "installed.roots"

  end

  module Reinstall = struct

    include Installed

    let internal = "reinstall"

  end

  module Repo_index (A : OpamMisc.ABSTRACT) = struct

    let internal = "repo-index"

    type t = (repository_name * string option) A.Map.t

    let empty = A.Map.empty

    let of_channel filename ic =
      let lines = Lines.of_channel filename ic in
      List.fold_left (fun map -> function
          | [] | [_]                 -> map
          | a_s :: repos_s :: prefix ->
            let a = A.of_string a_s in
            if A.Map.mem a map then
              OpamGlobals.error_and_exit "multiple lines for %s" a_s
            else
              let repo_name = OpamRepositoryName.of_string repos_s in
              let prefix = match prefix with
                | []  -> None
                | [p] -> Some p
                | _   -> OpamGlobals.error_and_exit "Too many prefixes" in
              A.Map.add a (repo_name, prefix) map
        ) A.Map.empty lines

    let to_string filename map =
      let lines = A.Map.fold (fun nv (repo_name, prefix) lines ->
          let repo_s = OpamRepositoryName.to_string repo_name in
          let prefix_s = match prefix with
            | None   -> []
            | Some p -> [p] in
          (A.to_string nv :: repo_s :: prefix_s) :: lines
        ) map [] in
      Lines.to_string filename (List.rev lines)

  end

  module Package_index = Repo_index(OpamPackage)

  module Compiler_index = Repo_index(OpamCompiler)

  module Pinned = struct

    let internal = "pinned"

    type t = pin_option OpamPackage.Name.Map.t

    let empty = OpamPackage.Name.Map.empty

    let of_channel filename ic =
      let lines = Lines.of_channel filename ic in
      let add name_s pin map =
        let name = OpamPackage.Name.of_string name_s in
        if OpamPackage.Name.Map.mem name map then
          OpamGlobals.error_and_exit "multiple lines for package %s" name_s
        else
          OpamPackage.Name.Map.add name pin map in
      List.fold_left (fun map -> function
        | []           -> map
        | [name_s; x]  -> add name_s (pin_option_of_string x) map
        | [name_s;k;x] ->
          let kind = Some (pin_kind_of_string k) in
          add name_s (pin_option_of_string ?kind x) map
        | _     -> OpamGlobals.error_and_exit "too many pinning options"
      ) OpamPackage.Name.Map.empty lines

    let to_string filename map =
      let lines = OpamPackage.Name.Map.fold (fun name pin lines ->
          let kind = kind_of_pin_option pin in
          let l = [
            OpamPackage.Name.to_string name;
            string_of_pin_kind kind;
            string_of_pin_option pin
          ] in
          l :: lines
        ) map [] in
      Lines.to_string filename (List.rev lines)

  end

  module Repo_config = struct

    let internal = "repo-config"

    type t = repository

    let empty = {
      repo_name     = OpamRepositoryName.of_string "<none>";
      repo_address  = ("<none>", None);
      repo_root     = OpamFilename.raw_dir "<none>";
      repo_kind     = `local;
      repo_priority = 0;
    }

    let s_name = "name"
    let s_kind = "kind"
    let s_address = "address"
    let s_priority = "priority"
    let s_root = "root"

    let of_channel filename ic =
      let s = Syntax.of_channel filename ic in
      let repo_name =
        OpamFormat.assoc s.file_contents s_name
          (OpamFormat.parse_string @> OpamRepositoryName.of_string) in
      let repo_address =
        OpamFormat.assoc s.file_contents s_address
          (OpamFormat.parse_string @> address_of_string) in
      let repo_kind =
        OpamFormat.assoc s.file_contents s_kind
          (OpamFormat.parse_string @> repository_kind_of_string) in
      let repo_priority =
        OpamFormat.assoc_default 0 s.file_contents s_priority OpamFormat.parse_int in
      let repo_root =
        match OpamFormat.assoc_option s.file_contents s_root
                (OpamFormat.parse_string @> OpamFilename.raw_dir)
        with None   -> OpamPath.Repository.create (OpamPath.root ()) repo_name
           | Some f -> f in
      { repo_name; repo_address; repo_kind; repo_priority; repo_root }

    let to_string filename t =
      let s = {
        file_format   = OpamVersion.current;
        file_name     = OpamFilename.to_string filename;
        file_contents = [
          OpamFormat.make_variable (s_name    ,
                    OpamFormat.make_string (OpamRepositoryName.to_string t.repo_name));
          OpamFormat.make_variable (s_address ,
                    OpamFormat.make_string (string_of_address t.repo_address));
          OpamFormat.make_variable (s_kind    ,
                    OpamFormat.make_string (string_of_repository_kind t.repo_kind));
          OpamFormat.make_variable (s_priority,
                    OpamFormat.make_int t.repo_priority);
          OpamFormat.make_variable (s_root,
                    OpamFormat.make_string (OpamFilename.Dir.to_string t.repo_root));
        ] } in
      Syntax.to_string [] s

  end

  module Descr = struct

    let internal = "descr"

    type t = string * string

    let empty = "", ""

    let synopsis = fst
    let body = snd

    let full (x,y) = x ^ "\n" ^ y

    let of_channel _ ic =
      let x =
        try input_line ic
        with End_of_file | Sys_error _ -> "" in
      let y =
        try OpamSystem.string_of_channel ic
        with End_of_file | Sys_error _ -> ""
      in
      x, y

    let of_string str =
      let head, tail =
        match OpamMisc.cut_at str '\n' with
        | None       -> str, ""
        | Some (h,t) -> h, t in
      head, tail

    let to_string _ = full

  end

  module Aliases = struct

    let internal = "aliases"

    type t = compiler switch_map

    let empty = OpamSwitch.Map.empty

    let to_string filename t =
      let l =
        OpamSwitch.Map.fold (fun switch compiler lines ->
          [OpamSwitch.to_string switch; OpamCompiler.to_string compiler] :: lines
        ) t [] in
      Lines.to_string filename l

    let of_channel filename ic =
      let l = Lines.of_channel filename ic in
      List.fold_left (fun map -> function
        | []            -> map
        | [switch; comp] -> OpamSwitch.Map.add (OpamSwitch.of_string switch)
                              (OpamCompiler.of_string comp) map
        | _             -> failwith "switches"
      ) OpamSwitch.Map.empty l

  end

  module Config = struct

    let internal = "config"

    type t = {
      opam_version  : opam_version;
      repositories  : repository_name list ;
      switch        : switch;
      jobs          : int;
      dl_jobs       : int;
      criteria      : (solver_criteria * string) list;
      solver        : string option;
    }

    let with_repositories t repositories = { t with repositories }
    let with_switch t switch = { t with switch }
    let with_current_opam_version t = { t with opam_version = OpamVersion.current }
    let with_criteria t criteria = { t with criteria }
    let with_solver t solver = { t with solver }

    let opam_version t = t.opam_version
    let repositories t = t.repositories
    let switch t = t.switch
    let jobs t = t.jobs
    let dl_jobs t = t.dl_jobs
    let criteria t = t.criteria
    let solver t = t.solver

    let create switch repositories ?(criteria=[]) ?solver jobs dl_jobs =
      { opam_version = OpamVersion.current;
        repositories ; switch ; jobs ; dl_jobs ;
        criteria ; solver }

    let empty = {
      opam_version = OpamVersion.current;
      repositories = [];
      switch = OpamSwitch.of_string "<empty>";
      jobs = OpamGlobals.default_jobs;
      dl_jobs = OpamGlobals.default_dl_jobs;
      criteria = [];
      solver = None;
    }

    let s_opam_version = "opam-version"
    let s_repositories = "repositories"
    let s_switch = "switch"
    let s_switch1 = "alias"
    let s_switch2 = "ocaml-version"

    let s_jobs = "jobs"
    let s_dl_jobs = "download-jobs"
    let s_criteria = "solver-criteria"
    let s_upgrade_criteria = "solver-upgrade-criteria"
    let s_fixup_criteria = "solver-fixup-criteria"
    let s_solver = "solver"

    let s_cores = "cores"

    let s_system_version1 = "system_ocaml-version"
    let s_system_version2 = "system-ocaml-version"

    let valid_fields = [
      s_opam_version;
      s_repositories;
      s_switch;
      s_jobs;
      s_dl_jobs;
      s_criteria;
      s_upgrade_criteria;
      s_fixup_criteria;
      s_solver;

      (* these fields are no longer useful, but we keep them for backward
         compatibility *)
      s_switch1;
      s_switch2;
      s_system_version1;
      s_system_version2;
      s_cores;
    ]

    let of_channel filename ic =
      let s = Syntax.of_channel filename ic in
      let permissive = Syntax.check s valid_fields in
      let opam_version = OpamFormat.assoc s.file_contents s_opam_version
          (OpamFormat.parse_string @> OpamVersion.of_string) in
      let repositories =
        try
          OpamFormat.assoc_list s.file_contents s_repositories
            (OpamFormat.parse_list
               (OpamFormat.parse_string @> OpamRepositoryName.of_string))
        with OpamFormat.Bad_format _ when permissive -> []
      in
      let mk_switch str =
        OpamFormat.assoc_option s.file_contents str
          (OpamFormat.parse_string @> OpamSwitch.of_string) in
      let switch  = mk_switch s_switch in
      let switch1 = mk_switch s_switch1 in
      let switch2 = mk_switch s_switch2 in
      let switch =
        match switch, switch1, switch2 with
        | Some v, _     , _
        | _     , Some v, _
        | _     , _     , Some v -> v
        | None  , None  , None   -> OpamGlobals.error_and_exit
                                      "No current switch defined." in
      let jobs =
        try
        let mk str = OpamFormat.assoc_option s.file_contents str OpamFormat.parse_int in
        match mk s_jobs, mk s_cores with
        | Some i, _      -> i
        | _     , Some i -> i
        | _              -> 1
        with OpamFormat.Bad_format _ when permissive ->
          OpamGlobals.default_jobs
      in

      let dl_jobs =
        try
        match OpamFormat.assoc_option s.file_contents s_dl_jobs
                OpamFormat.parse_int with
        | Some i -> i
        | None -> OpamGlobals.default_dl_jobs
        with OpamFormat.Bad_format _ when permissive ->
          OpamGlobals.default_dl_jobs
      in

      let criteria =
        let crit kind fld acc =
          match
            OpamFormat.assoc_option s.file_contents fld OpamFormat.parse_string
          with
          | Some c -> (kind,c)::acc
          | None -> acc in
        []
        |> crit `Fixup s_fixup_criteria
        |> crit `Upgrade s_upgrade_criteria
        |> crit `Default s_criteria
      in

      let solver =
        OpamFormat.assoc_option s.file_contents s_solver OpamFormat.parse_string
      in
      { opam_version; repositories; switch; jobs; dl_jobs;
        criteria; solver }

    let to_string filename t =
      let criteria =
        let mk kind s acc =
          try
            let c = List.assoc kind t.criteria in
            OpamFormat.make_variable (s, OpamFormat.make_string c) :: acc
          with Not_found -> acc in
        []
        |> mk `Fixup s_fixup_criteria
        |> mk `Upgrade s_upgrade_criteria
        |> mk `Default s_criteria
      in
      let solver = match t.solver with
        | None -> []
        | Some s ->
          [OpamFormat.make_variable (s_solver, OpamFormat.make_string s)]
      in
      let s = {
        file_format   = OpamVersion.current;
        file_name     = OpamFilename.to_string filename;
        file_contents = [
          OpamFormat.make_variable (s_opam_version,
                    OpamFormat.make_string (OpamVersion.to_string t.opam_version));
          OpamFormat.make_variable (s_repositories,
                    OpamFormat.make_list
                      (OpamRepositoryName.to_string @> OpamFormat.make_string)
                      t.repositories);
          OpamFormat.make_variable (s_jobs , OpamFormat.make_int t.jobs);
          OpamFormat.make_variable (s_dl_jobs , OpamFormat.make_int t.dl_jobs);
          OpamFormat.make_variable (s_switch, OpamFormat.make_string (OpamSwitch.to_string t.switch))
        ] @ criteria
          @ solver
      } in
      Syntax.to_string [] s
  end

  module OPAM = struct

    let internal = "opam"

    type t = {
      opam_version: opam_version;
      name       : OpamPackage.Name.t option;
      version    : OpamPackage.Version.t option;
      maintainer : string list;
      substs     : basename list;
      build_env  : (string * string * string) list;
      build      : command list;
      install    : command list;
      remove     : command list;
<<<<<<< HEAD
      depends    : ext_formula;
      depopts    : ext_formula;
=======
      depends    : formula;
      depopts    : OpamPackage.Name.t list;
>>>>>>> 1c70a08d
      conflicts  : formula;
      features   : (OpamVariable.t * string * filter) list;
      libraries  : (string * filter option) list;
      syntax     : (string * filter option) list;
      patches    : (basename * filter option) list;
      ocaml_version: compiler_constraint option;
      os         : (bool * string) generic_formula;
      available  : filter;
      homepage   : string list;
      author     : string list;
      license    : string list;
      doc        : string list;
      tags       : string list;
      build_test : command list;
      build_doc  : command list;
      depexts    : tags option;
      messages   : (string * filter option) list;
      bug_reports : string list;
      post_messages: (string * filter option) list;
      flags      : package_flag list;
      dev_repo   : pin_option option;
    }

    let empty = {
      opam_version = OpamVersion.current_nopatch;
      name       = None;
      version    = None;
      maintainer = [];
      substs     = [];
      build_env  = [];
      build      = [];
      install    = [];
      remove     = [];
      depends    = OpamFormula.Empty;
      depopts    = [];
      conflicts  = OpamFormula.Empty;
      features   = [];
      libraries  = [];
      syntax     = [];
      patches    = [];
      ocaml_version = None;
      os         = Empty;
      available  = FBool true;
      homepage   = [];
      author     = [];
      license    = [];
      doc        = [];
      tags       = [];
      build_test = [];
      build_doc  = [];
      depexts    = None;
      messages   = [];
      post_messages = [];
      bug_reports = [];
      flags      = [];
      dev_repo   = None;
    }

    let create nv =
      let name = Some (OpamPackage.name nv) in
      let version = Some (OpamPackage.version nv) in
      { empty with name; version }

    let s_opam_version = "opam-version"
    let s_version     = "version"
    let s_name        = "name"
    let s_maintainer  = "maintainer"
    let s_substs      = "substs"
    let s_build       = "build"
    let s_install     = "install"
    let s_build_env   = "build-env"
    let s_remove      = "remove"
    let s_depends     = "depends"
    let s_depopts     = "depopts"
    let s_conflicts   = "conflicts"
    let s_features    = "features"
    let s_libraries   = "libraries"
    let s_syntax      = "syntax"
    let s_ocaml_version = "ocaml-version"
    let s_patches     = "patches"
    let s_configure_style = "configure-style"
    let s_os          = "os"
    let s_available   = "available"
    let s_homepage    = "homepage"
    let s_author      = "author"
    let s_authors     = "authors"
    let s_license     = "license"
    let s_doc         = "doc"
    let s_tags        = "tags"
    let s_build_test  = "build-test"
    let s_build_doc   = "build-doc"
    let s_depexts     = "depexts"
    let s_messages    = "messages"
    let s_post_messages = "post-messages"
    let s_bug_reports = "bug-reports"
    let s_flags       = "flags"
    let s_dev_repo    = "dev-repo"

    let opam_1_0_fields = [
      s_opam_version;
      s_maintainer;
      s_substs;
      s_build;
      s_remove;
      s_depends;
      s_depopts;
      s_conflicts;
      s_libraries;
      s_syntax;
      s_ocaml_version;
      s_build_env;
      s_patches;
      s_os;
      s_license;
      s_authors;
      s_homepage;
      s_doc;
      s_build_test;
      s_build_doc;
      s_depexts;
      s_tags;
      s_version;
      s_name;
      s_configure_style;
    ]

    let opam_1_1_fields = [
      s_author;
      s_available;
      s_messages;
      s_post_messages;
      s_bug_reports;
    ]

    let opam_1_2_fields = [
      s_flags;
<<<<<<< HEAD
      s_dev_repo;
      s_install;
=======
      s_features;
>>>>>>> 1c70a08d
    ]

    let to_1_0_fields k v =
      if List.mem k opam_1_1_fields then
        if k = s_author then Some (s_authors, v)
        else None
      else if k = s_maintainer || k = s_homepage || k = s_license then
        match v with
        | List (_,v::_) -> Some (k, v)
        | v           -> Some (k, v)
      else Some (k, v)

    let to_1_0 file =
      let file = OpamFormat.map to_1_0_fields file in
      Syntax.to_1_0 file

    let valid_fields =
      opam_1_0_fields @ opam_1_1_fields @ opam_1_2_fields

    let check name = function
      | None    ->
        OpamGlobals.error_and_exit "Invalid OPAM file (missing field %S)" name
      | Some n -> n

    let is_explicit filename =
      try
        let ic = OpamFilename.open_in filename in
        try
          let file = Syntax.of_channel filename ic in
          let fields = OpamFormat.variables file.file_contents in
          List.exists (fun (f,_) -> f = s_name || f = s_version) fields
        with e ->
          close_in ic;
          raise e
      with e -> OpamMisc.fatal e; false

    let name t = check "name" t.name
    let name_opt t = t.name
    let version t = check "version" t.version
    let version_opt t = t.version
    let maintainer t = t.maintainer
    let substs t = t.substs
    let build t = t.build
    let install t = t.install
    let remove t = t.remove
    let depends t = t.depends
    let depopts t = t.depopts
    let conflicts t = t.conflicts
    let features t = t.features
    let libraries t = t.libraries
    let syntax t = t.syntax
    let ocaml_version t = t.ocaml_version
    let build_env t = t.build_env
    let patches t = t.patches
    let os t = t.os
    let available t = t.available
    let homepage t = t.homepage
    let author t = t.author
    let license t = t.license
    let doc t = t.doc
    let tags t = t.tags
    let build_doc t = t.build_doc
    let build_test t = t.build_test
    let depexts t = t.depexts
    let messages t = t.messages
    let post_messages t = t.post_messages
    let opam_version t = t.opam_version
    let bug_reports t = t.bug_reports
    let flags t = t.flags
    let dev_repo t = t.dev_repo

    let with_opam_version t opam_version = { t with opam_version }
    let with_name t name = { t with name = Some name }
    let with_name_opt t name = { t with name }
    let with_version t version = { t with version = Some version }
    let with_version_opt t version = { t with version }
    let with_depends t depends = { t with depends }
    let with_depopts t depopts = { t with depopts }
    let with_conflicts t conflicts = {t with conflicts }
    let with_build t build = { t with build }
    let with_install t install = { t with install }
    let with_remove t remove = { t with remove }
    let with_libraries t libraries = { t with libraries }
    let with_syntax t syntax = { t with syntax }
    let with_substs t substs = { t with substs }
    let with_ocaml_version t ocaml_version = { t with ocaml_version }
    let with_os t os = { t with os }
    let with_maintainer t maintainer = { t with maintainer }
    let with_patches t patches = { t with patches }
    let with_bug_reports t bug_reports = { t with bug_reports }
    let with_depexts t depexts = { t with depexts }
    let with_flags t flags = { t with flags }
    let with_dev_repo t dev_repo = {t with dev_repo }

    let to_string filename t =
      let make_file =
        OpamFormat.make_option (OpamFilename.Base.to_string @> OpamFormat.make_string)
          OpamFormat.make_filter in
      let option c s f = match c with
        | None   -> []
        | Some v -> [ OpamFormat.make_variable (s, f v) ] in
      let list c s f = match c with
        | [] -> []
        | l  -> [ OpamFormat.make_variable (s, f l) ] in
      let listm c s f = match c with
        | [] -> []
        | l  -> [ OpamFormat.make_variable (s, OpamFormat.make_list f l) ] in
      let formula c s f = match c with
        | Empty -> []
        | x     -> [ OpamFormat.make_variable (s, f x) ] in
      let filter c s f = match c with
        | FBool true -> []
        | x     -> [ OpamFormat.make_variable (s, f x) ] in
      let name_and_version = match OpamPackage.of_filename filename with
        | Some _ -> []
        | None ->
          option t.name s_name
            (OpamPackage.Name.to_string @> OpamFormat.make_string) @
          option t.version s_version
            (OpamPackage.Version.to_string @> OpamFormat.make_string)
      in
      let s = {
        file_format   = t.opam_version;
        file_name     = OpamFilename.to_string filename;
        file_contents = [
          OpamFormat.make_variable (s_opam_version,
                    (OpamVersion.to_string @> OpamFormat.make_string) t.opam_version);
        ] @ name_and_version
          @ list    t.maintainer    s_maintainer    OpamFormat.make_string_list
          @ list    t.author        s_authors       OpamFormat.make_string_list
          @ list    t.homepage      s_homepage      OpamFormat.make_string_list
          @ list    t.bug_reports   s_bug_reports   OpamFormat.make_string_list
          @ list    t.license       s_license       OpamFormat.make_string_list
          @ list    t.doc           s_doc           OpamFormat.make_string_list
          @ list    t.tags          s_tags          OpamFormat.make_string_list
          @ option  t.dev_repo      s_dev_repo
            (string_of_pin_option @> OpamFormat.make_string)
          @ listm   t.substs s_substs
              (OpamFilename.Base.to_string @> OpamFormat.make_string)
          @ listm   t.build_env     s_build_env     OpamFormat.make_env_variable
          @ listm   t.build         s_build         OpamFormat.make_command
          @ listm   t.install       s_install       OpamFormat.make_command
          @ listm   t.build_test    s_build_test    OpamFormat.make_command
          @ listm   t.build_doc     s_build_doc     OpamFormat.make_command
          @ listm   t.remove        s_remove        OpamFormat.make_command
<<<<<<< HEAD
          @ formula t.depends       s_depends       OpamFormat.make_ext_formula
          @ formula t.depopts       s_depopts       OpamFormat.make_opt_formula
=======
          @ formula t.depends       s_depends       OpamFormat.make_formula
          @ listm   t.depopts       s_depopts
            (OpamPackage.Name.to_string @> OpamFormat.make_string)
>>>>>>> 1c70a08d
          @ option  t.depexts       s_depexts       OpamFormat.make_tags
          @ formula t.conflicts     s_conflicts     OpamFormat.make_formula
          @ list    t.features      s_features      OpamFormat.make_features
          @ list    t.libraries     s_libraries     OpamFormat.make_libraries
          @ list    t.syntax        s_syntax        OpamFormat.make_libraries
          @ list    t.patches       s_patches       (OpamFormat.make_list make_file)
          @ option  t.ocaml_version s_ocaml_version OpamFormat.make_compiler_constraint
          @ formula t.os            s_os            OpamFormat.make_os_constraint
          @ filter  t.available     s_available
              (OpamFormat.make_filter @> OpamFormat.make_list (fun x -> x))
          @ list    t.messages      s_messages
              OpamFormat.(make_list (make_option make_string make_filter))
          @ list    t.post_messages s_post_messages
              OpamFormat.(make_list (make_option make_string make_filter))
          @ list    t.flags         s_flags
              OpamFormat.(make_list make_flag)
      } in
      let s = if !OpamGlobals.compat_mode_1_0 then to_1_0 s else s in
      Syntax.to_string [s_os; s_ocaml_version; s_available] s

    let of_channel filename ic =
      let nv = OpamPackage.of_filename filename in
      let f = Syntax.of_channel filename ic in
      let permissive = Syntax.check f valid_fields in
      let safe default f x y z =
        try f x y z with OpamFormat.Bad_format _ when permissive -> default
      in
      let assoc_option x y z = safe None OpamFormat.assoc_option x y z in
      let assoc_list x y z = safe [] OpamFormat.assoc_list x y z in
      let assoc_default dft = safe dft (OpamFormat.assoc_default dft) in
      let s = f.file_contents in
      let opam_version = OpamFormat.assoc s s_opam_version
          (OpamFormat.parse_string @> OpamVersion.of_string) in
      let name_f =
        assoc_option s s_name OpamFormat.parse_package_name in
      let name = match name_f, nv with
        | None  , None    -> None
        | Some n, None    -> Some n
        | None  , Some nv -> Some (OpamPackage.name nv)
        | Some n, Some nv ->
          if OpamPackage.name nv <> n && not permissive then
            (OpamGlobals.error
               "Package %s has inconsistent 'name: %S' field."
               (OpamPackage.to_string nv)
               (OpamPackage.Name.to_string n);
             OpamSystem.internal_error "inconsistent name")
          else Some n in
      let version_f = assoc_option s s_version
          (OpamFormat.parse_string @> OpamPackage.Version.of_string) in
      let version = match version_f, nv with
        | None  , None    -> None
        | Some v, None    -> Some v
        | None  , Some nv -> Some (OpamPackage.version nv)
        | Some v, Some nv ->
          if OpamPackage.version nv <> v && not permissive then
            (OpamGlobals.error
               "Package %s has inconsistent 'version: %S' field."
               (OpamPackage.to_string nv)
               (OpamPackage.Version.to_string v);
             OpamSystem.internal_error "inconsistent version")
          else Some v in
      let maintainer =
        assoc_list s s_maintainer OpamFormat.parse_string_list in
      let substs =
        assoc_list s s_substs
          (OpamFormat.parse_list (OpamFormat.parse_string @>
                                  OpamFilename.Base.of_string)) in
      let build_env =
        assoc_list s s_build_env
          (OpamFormat.parse_list OpamFormat.parse_env_variable) in
<<<<<<< HEAD
      let build = assoc_list s s_build OpamFormat.parse_commands in
      let install = assoc_list s s_install OpamFormat.parse_commands in
      let remove = assoc_list s s_remove OpamFormat.parse_commands in
      let depends =
        assoc_default OpamFormula.Empty s s_depends
          OpamFormat.parse_ext_formula in
      let depopts =
        let rec cleanup ~pos acc disjunction =
          List.fold_left (fun acc -> function
              | OpamFormula.Atom (_, (_,Empty)) as atom -> atom :: acc
              | OpamFormula.Atom (name, (flags, cstr)) ->
                OpamGlobals.warning
                  "At %s:\n\
                   Version constraint (%s) no longer allowed in optional \
                   dependency (ignored).\n\
                   Use the 'conflicts' field instead."
                  (string_of_pos pos)
                  (OpamFormula.string_of_formula (fun (r,v) ->
                       OpamFormula.string_of_relop r ^" "^
                       OpamPackage.Version.to_string v)
                      cstr);
                OpamFormula.Atom (name, (flags, Empty)) :: acc
              | f ->
                OpamGlobals.warning
                  "At %s:\n\
                   Optional dependencies must be a disjunction. Treated as such."
                  (string_of_pos pos);
                cleanup ~pos acc
                  (OpamFormula.fold_left (fun acc a -> OpamFormula.Atom a::acc) [] f)
            )
            acc disjunction
        in
        assoc_default OpamFormula.Empty s s_depopts @@ fun value ->
        let f = OpamFormat.parse_opt_formula value in
        if not !OpamGlobals.skip_version_checks &&
           OpamVersion.compare opam_version (OpamVersion.of_string "1.2") >= 0
        then
            OpamFormula.ors_to_list f
            |> cleanup ~pos:(OpamFormat.value_pos value) []
            |> List.rev
            |> OpamFormula.ors
        else f
      in
      let conflicts = assoc_default OpamFormula.Empty s s_conflicts
          OpamFormat.parse_formula in
      let libraries = assoc_list s s_libraries OpamFormat.parse_libraries in
      let syntax = assoc_list s s_syntax OpamFormat.parse_libraries in
      let ocaml_version = assoc_option s s_ocaml_version
=======
      let build = OpamFormat.assoc_list s s_build OpamFormat.parse_commands in
      let remove = OpamFormat.assoc_list s s_remove OpamFormat.parse_commands in
      let depends = OpamFormat.assoc_default OpamFormula.Empty s s_depends
          OpamFormat.parse_formula in
      let depopts =
        OpamFormat.assoc_default [] s s_depopts @@
        if OpamVersion.compare opam_version (OpamVersion.of_string "1.2") < 0
        then
          fun s ->
            let f = OpamFormat.parse_opt_formula s in
            try List.map (function (name,None) -> name
                                 | (_, Some _) -> failwith "version constraint")
                (OpamFormula.to_disjunction f)
            with Failure _ | Invalid_argument _ ->
              OpamGlobals.warning
                "Ignored deprecated use of formula or version constraint in \
                 optional dependency at\n  %s."
                (string_of_pos (OpamFormat.value_pos s));
              List.map fst (OpamFormula.atoms f)
        else
          OpamFormat.parse_string_list
          @> List.map OpamPackage.Name.of_string in
      let conflicts = OpamFormat.assoc_default OpamFormula.Empty s s_conflicts
          OpamFormat.parse_formula in
      let features = OpamFormat.assoc_default [] s s_features
          OpamFormat.parse_features in
      let libraries = OpamFormat.assoc_list s s_libraries OpamFormat.parse_libraries in
      let syntax = OpamFormat.assoc_list s s_syntax OpamFormat.parse_libraries in
      let ocaml_version = OpamFormat.assoc_option s s_ocaml_version
>>>>>>> 1c70a08d
          OpamFormat.parse_compiler_constraint in
      let os = assoc_default OpamFormula.Empty s s_os
          OpamFormat.parse_os_constraint in
      let available = assoc_default (FBool true) s s_available
          (OpamFormat.parse_list (fun x -> x) @> OpamFormat.parse_filter) in
      let parse_file =
        OpamFormat.parse_option
          (OpamFormat.parse_string @> OpamFilename.Base.of_string)
          OpamFormat.parse_filter in
      let patches = assoc_list s s_patches
          (OpamFormat.parse_list parse_file) in
      let homepage = assoc_list s s_homepage OpamFormat.parse_string_list in
      let author =
        let x = assoc_list s s_authors OpamFormat.parse_string_list in
        let y = assoc_list s s_author  OpamFormat.parse_string_list in
        x @ y in
      let license = assoc_list s s_license OpamFormat.parse_string_list in
      let doc = assoc_list s s_doc OpamFormat.parse_string_list in
      let tags = assoc_list s s_tags OpamFormat.parse_string_list in
      let build_test = assoc_list s s_build_test OpamFormat.parse_commands in
      let build_doc = assoc_list s s_build_doc OpamFormat.parse_commands in
      let depexts = assoc_option s s_depexts OpamFormat.parse_tags in
      let messages = assoc_list s s_messages OpamFormat.parse_messages in
      let bug_reports =
        assoc_list s s_bug_reports OpamFormat.parse_string_list in
      let post_messages =
<<<<<<< HEAD
        assoc_list s s_post_messages OpamFormat.parse_messages in
      let flags = assoc_list s s_flags
          OpamFormat.(OpamMisc.filter_map (fun x -> x) @* parse_list parse_flag) in
      let dev_repo =
        assoc_option s s_dev_repo @@ fun v ->
        OpamFormat.parse_string v |> address_of_string |>
        (fun addr ->
           try parse_url addr with
           | Invalid_argument msg ->
             OpamFormat.bad_format ~pos:(OpamFormat.value_pos v) "%s" msg) |>
        (fun url ->
           try pin_of_url url with
           | Failure msg ->
             OpamFormat.bad_format ~pos:(OpamFormat.value_pos v) "%s" msg)
      in
      { opam_version; name; version; maintainer; substs; build; install; remove;
        depends; depopts; conflicts; libraries; syntax;
=======
        OpamFormat.assoc_list s s_post_messages OpamFormat.parse_messages in
      let flags = OpamFormat.assoc_list s s_flags
          OpamFormat.(parse_list parse_flag) in
      { opam_version; name; version; maintainer; substs; build; remove;
        depends; depopts; conflicts; features; libraries; syntax;
>>>>>>> 1c70a08d
        patches; ocaml_version; os; available; build_env;
        homepage; author; license; doc; tags;
        build_test; build_doc; depexts; messages; post_messages;
        bug_reports; flags; dev_repo
      }

    let template nv =
      let t = create nv in
      let maintainer =
        let from_git = try
            match
              OpamSystem.read_command_output
                ["git"; "config"; "--get"; "user.name"],
              OpamSystem.read_command_output
                ["git"; "config"; "--get"; "user.email"]
            with
            | [name], [email] ->
              Some [Printf.sprintf "%s <%s>" name email]
            | _ -> raise Not_found
          with e -> OpamMisc.fatal e; None
        in
        match from_git with
        | Some u -> u
        | None ->
          let email =
            try Some (Sys.getenv "EMAIL") with Not_found -> None in
          try
            let open Unix in
            let pw = getpwuid (getuid ()) in
            let email = match email with
              | Some e -> e
              | None -> pw.pw_name^"@"^gethostname () in
            match OpamMisc.split pw.pw_gecos ',' with
            | name::_ -> [Printf.sprintf "%s <%s>" name email]
            | _ -> [email]
          with Not_found -> match email with
            | Some e -> [e]
            | None -> []
      in
      { t with
        maintainer;
        build      = [[CString "./configure", None;
                       CString "--prefix=%{prefix}%", None;], None;
                      [CIdent "make", None], None];
        install    = [[CIdent "make", None; CString "install", None], None];
        remove     = [[CString "ocamlfind", None; CString "remove", None;
                       CString (OpamPackage.Name.to_string (OpamPackage.name nv)), None],
                      None];
        depends    = Atom (OpamPackage.Name.of_string "ocamlfind",
                           ([Depflag_Build], Empty));
        author     = maintainer;
        homepage   = [""];
        license    = [""];
        bug_reports= [""];
      }

    let validate t =
      let cond cd msg = if cd then Some msg else None in
      let warnings = [
          cond (OpamVersion.nopatch t.opam_version <> t.opam_version)
            "Field 'opam-version' refers to the patch version of opam, should \
             be of the form MAJOR.MINOR";
          cond (OpamVersion.compare t.opam_version OpamVersion.current_nopatch
                <> 0)
            "Field 'opam-version' doesn't match the current version, validation \
             may not be accurate";
(*
          cond (t.name = None)
            "Missing field 'name' or directory in the form 'name.version'";
          cond (t.version = None)
            "Missing field 'version' or directory in the form 'name.version'";
*)
          cond (t.maintainer = [""] || t.homepage = [""] || t.author = [""] ||
                t.license = [""] || t.doc = [""] || t.tags = [""] ||
                t.bug_reports = [""])
            "Some fields are present but empty; remove or fill them";
          cond (t.maintainer = [])
            "Missing field 'maintainer'";
          cond (List.mem "contact@ocamlpro.com" t.maintainer &&
                not (List.mem "org:ocamlpro" t.tags))
            "Field 'maintainer' set to the old default value";
          cond (t.author = [])
            "Missing field 'author'";
          cond (t.install = [] && t.build <> [] && t.remove <> [])
            "No field 'install', but a field 'remove': install instructions \
             probably part of 'build'. Use the 'install' field or a .install \
             file";
          cond (t.install <> [] && t.remove = [])
            "No field 'remove' while a field 'install' is present";
          cond (List.exists (function
              | OpamFormula.Atom (_, (_,Empty)) -> false
              | _ -> true)
              (OpamFormula.ors_to_list t.depopts))
            "Field 'depopts' contains formulas or version constraints";
          cond (
            let names f = List.map fst OpamFormula.(
                atoms @@ formula_of_extended ~filter:(fun _ -> true) f
              ) in
            not OpamPackage.Name.Set.(
                is_empty @@ inter
                  (of_list @@ names t.depends)
                  (of_list @@ names t.depopts)
              ))
            "Fields 'depends' and 'depopts' refer to the same package names"
            (* hmm, this might be valid if under different filters ? *);
          cond (t.ocaml_version <> None)
            "Field 'ocaml-version' is deprecated, use 'available' instead";
          cond (t.os <> Empty)
            "Field 'os' is deprecated, use 'available' instead";
          (* t.available: check that it never refers to package variables *)
          cond (t.homepage = [])
            "Missing field 'homepage'";
          (* cond (t.doc = []) *)
          (*   "Missing field 'doc'"; *)
          cond (t.bug_reports = [])
            "Missing field 'bug-reports'";
          cond (t.dev_repo = None)
            "Missing field 'dev-repo'";
          cond (t.depexts <> None && t.post_messages = [])
            "Package declares 'depexts', but has no 'post-messages' to help \
             the user out when they are missing";
          cond (List.exists (function
              | (CString "make", _)::_, _ -> true
              | _ -> false
            ) (t.build @ t.install @ t.remove @ t.build_test @ t.build_doc))
            "Command 'make' called directly, use the built-in variable \
             instead";
      ]
      in
      OpamMisc.filter_map (fun x -> x) warnings

  end

  module Dot_install = struct

    let internal = ".install"

    type t =  {
      bin     : (basename optional * basename option) list;
      sbin    : (basename optional * basename option) list;
      lib     : (basename optional * basename option) list;
      toplevel: (basename optional * basename option) list;
      stublibs: (basename optional * basename option) list;
      share   : (basename optional * basename option) list;
      share_root: (basename optional * basename option) list;
      etc     : (basename optional * basename option) list;
      doc     : (basename optional * basename option) list;
      man     : (basename optional * basename option) list;
      misc    : (basename optional * filename) list;
    }

    let empty = {
      lib      = [];
      bin      = [];
      sbin     = [];
      toplevel = [];
      stublibs = [];
      misc     = [];
      share    = [];
      share_root = [];
      etc      = [];
      man      = [];
      doc      = [];
    }

    let bin t = t.bin
    let sbin t = t.sbin
    let lib t = t.lib
    let toplevel t = t.toplevel
    let stublibs t = t.stublibs
    let misc t = t.misc
    let share t = t.share
    let share_root t = t.share_root
    let etc t = t.etc
    let doc t = t.doc

    let add_man_section_dir src =
      let file = Filename.basename (OpamFilename.Base.to_string src.c) in
      let section =
        let base =
          if Filename.check_suffix file ".gz"
          then Filename.chop_suffix file ".gz" else file
        in
        try
          let dot = String.rindex base '.' in
          if dot < String.length base - 1 then match base.[dot+1] with
            | '1'..'8' as c -> Printf.sprintf "man%c" c
            | _ -> raise Not_found
          else raise Not_found
        with Not_found ->
          OpamGlobals.error_and_exit
            "Manpage %s does not have a recognised suffix, \
             and no destination is specified" (OpamFilename.Base.to_string src.c)
      in
      OpamFilename.Base.of_string (Filename.concat section file)

    let man t =
      List.map (fun (src, dst) ->
          src,
          match dst with
          | Some _ -> dst
          | None -> Some (add_man_section_dir src)
        ) t.man

    let s_lib      = "lib"
    let s_bin      = "bin"
    let s_sbin     = "sbin"
    let s_misc     = "misc"
    let s_toplevel = "toplevel"
    let s_stublibs = "stublibs"
    let s_share    = "share"
    let s_share_root = "share_root"
    let s_etc      = "etc"
    let s_doc      = "doc"
    let s_man      = "man"

    let valid_fields = [
      Syntax.s_opam_version;
      s_lib;
      s_bin;
      s_sbin;
      s_toplevel;
      s_stublibs;
      s_misc;
      s_share;
      s_share_root;
      s_etc;
      s_doc;
      s_man;
    ]

    (* Filenames starting by ? are not always present. *)
    let optional_of_string str =
      let mk = OpamFilename.Base.of_string in
      if String.length str > 0 && str.[0] = '?' then
        { optional = true;
          c        = mk (String.sub str 1 (String.length str - 1)) }
      else
        { optional = false;
          c        = mk str }

    let string_of_optional t =
      let o = if t.optional then "?" else "" in
      Printf.sprintf "%s%s" o (OpamFilename.Base.to_string t.c)

    let to_string filename t =
      let open OpamFormat in
      let mk =
        make_list
          (make_option
             (fun src -> make_string (string_of_optional src))
             (fun dst ->
                [make_string (OpamFilename.Base.to_string dst)])) in
      let mk_misc =
        make_list
          (fun (src,dst) ->
             make_option
               (fun src -> make_string (string_of_optional src))
               (fun dst ->
                  [make_string (OpamFilename.to_string dst)])
               (src, Some dst)) in
      let s = {
        file_format   = OpamVersion.current;
        file_name     = OpamFilename.to_string filename;
        file_contents = [
          make_variable (s_bin     , mk      t.bin);
          make_variable (s_sbin    , mk      t.sbin);
          make_variable (s_lib     , mk      t.lib);
          make_variable (s_toplevel, mk      t.toplevel);
          make_variable (s_stublibs, mk      t.stublibs);
          make_variable (s_share   , mk      t.share);
          make_variable (s_share_root, mk    t.share_root);
          make_variable (s_etc     , mk      t.etc);
          make_variable (s_doc     , mk      t.doc);
          make_variable (s_man     , mk      t.man);
          make_variable (s_misc    , mk_misc t.misc);
        ]
      } in
      Syntax.to_string [] s

    let of_channel filename ic =
      let s = Syntax.of_channel filename ic in
      let _permissive = Syntax.check ~versioned:false s valid_fields in
      let src = OpamFormat.parse_string @> optional_of_string in
      let mk field =
        let dst = OpamFormat.parse_string @> OpamFilename.Base.of_string in
        let fn = OpamFormat.parse_single_option src dst in
        OpamFormat.assoc_list s.file_contents field (OpamFormat.parse_list fn) in
      let misc =
        let absolute_filename s =
          if not (Filename.is_relative s) then
            OpamFilename.of_string s
          else
            OpamSystem.internal_error "%s is not an absolute filename." s in
        let dst = OpamFormat.parse_string @> absolute_filename in
        let fn = OpamFormat.parse_pair src dst in
        OpamFormat.assoc_list s.file_contents s_misc (OpamFormat.parse_list fn) in
      let bin      = mk s_bin      in
      let sbin     = mk s_sbin     in
      let lib      = mk s_lib      in
      let toplevel = mk s_toplevel in
      let stublibs = mk s_stublibs in
      let share    = mk s_share    in
      let share_root = mk s_share_root in
      let etc      = mk s_etc      in
      let doc      = mk s_doc      in
      let man      = mk s_man      in
      { lib; bin; sbin; misc; toplevel; stublibs; share; share_root; etc; doc; man }

  end

  module Dot_config = struct

    let internal = ".config"

    let s str = S str
    let b bool = B bool

    type t = (variable * variable_contents) list

    let create variables = variables

    let empty = []

    let of_channel filename ic =
      let file = Syntax.of_channel filename ic in
      let parse_value = OpamFormat.parse_or [
          "string", (OpamFormat.parse_string @> s);
          "bool"  , (OpamFormat.parse_bool   @> b);
        ] in
      let parse_variables items =
        let l = OpamFormat.variables items in
        List.rev_map (fun (k,v) -> OpamVariable.of_string k, parse_value v) l in
      let variables = parse_variables file.file_contents in
      variables

    let to_string filename t =
      let open OpamFormat in
      let of_value = function
        | B b -> make_bool b
        | S s -> make_string s in
      let of_variables l =
        List.rev_map (fun (k,v) -> make_variable (OpamVariable.to_string k, of_value v)) l in
      Syntax.to_string [] {
        file_format   = OpamVersion.current;
        file_name     = OpamFilename.to_string filename;
        file_contents = of_variables t
      }

    let variables t = List.rev_map fst t

    let variable t s =
      try Some (List.assoc s t)
      with Not_found -> None

  end

  module Comp = struct

    let internal = "comp"

    type t = {
      opam_version : opam_version ;
      name         : compiler ;
      version      : compiler_version ;
      preinstalled : bool;
      src          : address option ;
      kind         : repository_kind ;
      patches      : filename list ;
      configure    : string list ;
      make         : string list ;
      build        : command list ;
      packages     : formula ;
      env          : (string * string * string) list;
      tags         : string list;
    }

    let empty = {
      opam_version = OpamVersion.current;
      name         = OpamCompiler.of_string "<none>";
      version      = OpamCompiler.Version.of_string "<none>";
      src          = None;
      kind         = `local;
      preinstalled = false;
      patches   = [];
      configure = [];
      make      = [];
      build     = [];
      packages  = OpamFormula.Empty;
      env       = [];
      tags      = [];
    }

    let create_preinstalled name version packages env =
      let mk n = Atom (n, Empty) in
      let packages = OpamFormula.ands (List.map mk packages) in
      { empty with name; version; preinstalled = true; packages; env }

    let s_opam_version = "opam-version"
    let s_name      = "name"
    let s_version   = "version"
    let s_patches   = "patches"
    let s_configure = "configure"
    let s_make      = "make"
    let s_build     = "build"
    let s_packages  = "packages"
    let s_env       = "env"
    let s_preinstalled = "preinstalled"
    let s_tags      = "tags"
    let s_src       = "src"
    let s_http      = "http"
    let s_archive   = "archive"
    let s_git       = "git"
    let s_darcs     = "darcs"
    let s_hg        = "hg"
    let s_local     = "local"

    let opam_1_0_fields = [
      s_opam_version;
      s_name;
      s_version;
      s_src;
      s_patches;
      s_configure;
      s_make;
      s_build;
      s_packages;
      s_env;
      s_preinstalled;
      s_tags;
    ]

    let opam_1_1_fields = [
      s_archive;
      s_http;
      s_git;
      s_darcs;
      s_hg;
      s_local;
    ]

    let to_1_0_fields k v =
      if List.mem k opam_1_1_fields then
        if k = s_archive
        || k = s_http
        || k = s_git
        || k = s_darcs
        || k = s_hg
        || k = s_local then Some (s_src, v)
        else None
      else Some (k, v)

    let to_1_0 file =
      let file = OpamFormat.map to_1_0_fields file in
      Syntax.to_1_0 file

    let valid_fields =
      opam_1_0_fields @ opam_1_1_fields

    let name t = t.name
    let version t = t.version
    let patches t = t.patches
    let configure t = t.configure
    let make t = t.make
    let build t = t.build
    let src t = t.src
    let kind t = t.kind
    let opam_version t = t.opam_version

    let packages t = t.packages
    let preinstalled t = t.preinstalled
    let env t = t.env
    let tags t = t.tags

    let of_channel filename ic =
      let file = Syntax.of_channel filename ic in
      let permissive = Syntax.check file valid_fields in
      let s = file.file_contents in
      let opam_version = OpamFormat.assoc s s_opam_version
          (OpamFormat.parse_string @> OpamVersion.of_string) in
      let name_d, version_d = match OpamCompiler.of_filename filename with
        | None   ->
          OpamFormat.bad_format "Filename %S isn't in the form <name>.<version>"
            (OpamFilename.to_string filename)
        | Some c -> c, OpamCompiler.version c in
      let name =
        try OpamFormat.assoc_default name_d s s_name
              (OpamFormat.parse_string @> OpamCompiler.of_string)
        with OpamFormat.Bad_format _ when permissive -> name_d
      in
      if name_d <> name then (
        OpamGlobals.warning "The file %s contains a bad 'name' field: %s instead of %s"
          (OpamFilename.to_string filename)
          (OpamCompiler.to_string name)
          (OpamCompiler.to_string name_d);
        if !OpamGlobals.strict then
          OpamGlobals.error_and_exit "Strict mode: bad compiler name"
      );
      let version =
        try OpamFormat.assoc_default version_d s s_version
              (OpamFormat.parse_string @> OpamCompiler.Version.of_string)
        with OpamFormat.Bad_format _ when permissive -> version_d
      in
      if name <> OpamCompiler.system && version_d <> version then (
        OpamGlobals.warning
          "The file %s contains a bad 'version' field: %s instead of %s"
          (OpamFilename.to_string filename)
          (OpamCompiler.Version.to_string version)
          (OpamCompiler.Version.to_string version_d);
        if !OpamGlobals.strict then
          OpamGlobals.error_and_exit "Strict mode: bad compiler version"
      );
      let address field =
        try OpamFormat.assoc_option s field
              (OpamFormat.parse_string @> address_of_string)
        with OpamFormat.Bad_format _ when permissive -> None
      in
      let src = address s_src in
      let archive = address s_archive in
      let http = address s_http in
      let git = address s_git in
      let darcs = address s_darcs in
      let hg = address s_hg in
      let local = address s_local in
      let src, kind =
        try match URL.url_and_kind ~src ~archive ~http ~git ~darcs ~hg ~local
          with Some (u,k) -> Some u, k | None -> None, `http
        with OpamFormat.Bad_format _ when permissive -> None, `http
      in
      let safe dft f x y z =
        try f x y z
        with OpamFormat.Bad_format _ when permissive -> dft
      in
      let assoc_string_list x y =
        try OpamFormat.assoc_string_list x y
        with OpamFormat.Bad_format _ when permissive -> []
      in
      let patches =
        safe [] OpamFormat.assoc_list s s_patches
          (OpamFormat.parse_list (OpamFormat.parse_string @> OpamFilename.raw)) in
      let configure = assoc_string_list s s_configure in
      let make = assoc_string_list s s_make in
      let build = safe [] OpamFormat.assoc_list s s_build OpamFormat.parse_commands in
      let env = safe [] OpamFormat.assoc_list s s_env
          (OpamFormat.parse_list_list OpamFormat.parse_env_variable) in
      let packages = safe OpamFormula.Empty 
          (OpamFormat.assoc_default OpamFormula.Empty)
          s s_packages OpamFormat.parse_formula in
      let preinstalled = safe false
          (OpamFormat.assoc_default false) s s_preinstalled OpamFormat.parse_bool in
      let tags = assoc_string_list s s_tags in

      if build <> [] && (configure @ make) <> [] && not permissive then
        OpamGlobals.error_and_exit
          "%s: You cannot use 'build' and 'make'/'configure' fields at the same time."
          (OpamFilename.to_string filename);
      if not preinstalled && src = None && not permissive then
        OpamGlobals.error_and_exit
          "%s: You should either specify an url (with 'sources')  or use 'preinstalled: \
           true' to pick the already installed compiler version."
          (OpamFilename.to_string filename);
      { opam_version; name; version; src; kind;
        patches; configure; make; build;
        packages; preinstalled; env;
        tags;
      }

    let to_string filename s =
      let open OpamFormat in
      let src = match s.src with
        | Some x -> Some (string_of_repository_kind s.kind, x)
        | None -> None in
      let s = {
        file_format   = s.opam_version;
        file_name     = OpamFilename.to_string filename;
        file_contents = [
          make_variable (s_opam_version,
                    make_string (OpamVersion.to_string s.opam_version))
        ] @ (
            match OpamCompiler.of_filename filename with
            | None   -> [make_variable (s_name,
                                   make_string
                                     (OpamCompiler.to_string s.name))]
            | Some _ -> []
          ) @ [
            make_variable (s_version,
                      make_string
                        (OpamCompiler.Version.to_string s.version))
          ] @ (
            match src with
            | None       -> []
            | Some (s,c) -> [make_variable (s, make_string (string_of_address c))]
          ) @ [
            make_variable (s_patches,
                      make_list
                        (OpamFilename.to_string @> make_string)
                        s.patches);
            make_variable (s_configure, make_string_list s.configure);
            make_variable (s_make, make_string_list s.make);
            make_variable (s_build, make_commands s.build);
            make_variable (s_packages, make_formula s.packages);
            make_variable (s_env, make_list make_env_variable s.env);
            make_variable (s_tags, make_string_list s.tags);
          ] @ (
            if not s.preinstalled then []
            else [ make_variable (s_preinstalled, make_bool s.preinstalled) ])
      } in
      let s = if !OpamGlobals.compat_mode_1_0 then to_1_0 s else s in
      Syntax.to_string [] s

  end

  module Comp_descr = Descr

  module Subst = struct

    let internal = "subst"

    type t = string

    let empty = ""

    let of_channel _ ic =
      OpamSystem.string_of_channel ic

    let to_string _ t = t

<<<<<<< HEAD
    let replace t f =
      let subst str =
        if not (OpamMisc.ends_with ~suffix:"}%" str) then
          (OpamGlobals.warning "Unclosed variable replacement in %S: %S\n"
             t str;
           str)
        else
        let str = String.sub str 2 (String.length str - 4) in
        let v = OpamVariable.Full.of_string str in
        OpamVariable.string_of_variable_contents (f v) in
      let rex = Re_perl.compile_pat "%\\{(%?\\}?[^}%])+(\\}%)?" in
      Re_pcre.substitute ~rex ~subst t
=======
    let replace t f = OpamFormat.replace t f
>>>>>>> 1c70a08d

    let replace_string = replace

  end

  module Repo = struct

    let internal = "repo"

    type t = {
      opam_version : OpamVersion.t;
      browse       : string option;
      upstream     : string option;
      redirect     : (string * filter option) list;
    }

    let version_of_maybe_string vs = OpamVersion.of_string begin
      match vs with
      | None   -> "0.7.5"
      | Some v -> v
    end

    let create ?browse ?upstream ?opam_version ?(redirect=[]) () = {
      opam_version = version_of_maybe_string opam_version;
      browse; upstream; redirect;
    }

    let empty = create ()

    let s_opam_version = "opam-version"
    let s_browse       = "browse"
    let s_upstream     = "upstream"
    let s_redirect     = "redirect"

    let valid_fields = [
      s_opam_version;
      s_browse;
      s_upstream;
      s_redirect;
    ]

    let of_channel filename ic =
      let s = Syntax.of_channel filename ic in
      let permissive =
        Syntax.check ~allow_major:true ~versioned:false s valid_fields in
      let get f =
        try OpamFormat.assoc_option s.file_contents f
              OpamFormat.parse_string
        with OpamFormat.Bad_format _ when permissive -> None
      in
      let opam_version = version_of_maybe_string (get s_opam_version) in
      let browse   = get s_browse in
      let upstream = get s_upstream in
      let redirect =
        try OpamFormat.assoc_list s.file_contents s_redirect
              (OpamFormat.parse_list
                 (OpamFormat.parse_option OpamFormat.parse_string OpamFormat.parse_filter))
        with OpamFormat.Bad_format _ when permissive -> []
      in
      { opam_version; browse; upstream; redirect }

    let to_string filename t =
      let opam_version = OpamVersion.to_string t.opam_version in
      let s = {
        file_format   = t.opam_version;
        file_name     = OpamFilename.to_string filename;
        file_contents =
          (OpamFormat.make_variable (s_opam_version, OpamFormat.make_string opam_version))
          :: (
            match t.upstream with
            | None -> []
            | Some url -> [OpamFormat.make_variable (s_upstream , OpamFormat.make_string url)]
          ) @ (
            match t.browse with
            | None -> []
            | Some url -> [OpamFormat.make_variable (s_browse   , OpamFormat.make_string url)]
          ) @ (
            match t.redirect with
            | [] -> []
            | l  ->
              let value =
                OpamFormat.make_list
                  (OpamFormat.make_option OpamFormat.make_string OpamFormat.make_filter)
                  l in
              [OpamFormat.make_variable(s_redirect, value)]
          );
      } in
      Syntax.to_string [] s

    let opam_version t = t.opam_version
    let browse t = t.browse
    let upstream t = t.upstream
    let redirect t = t.redirect

  end

end

module type F = sig
  val internal : string
  type t
  val empty : t
  val of_channel : filename -> in_channel  -> t
  val to_string : filename -> t -> string
end

let read_files = ref []
let write_files = ref []
let print_stats () =
  let aux kind = function
    | [] -> ()
    | l  ->
      OpamGlobals.msg "%d files %s:\n  %s\n%!"
        (List.length !read_files) kind (String.concat "\n  " l)
  in
  aux "read" !read_files;
  aux "write" !write_files

module Make (F : F) = struct

  let log ?level fmt =
    OpamGlobals.log (Printf.sprintf "FILE(%s)" F.internal) ?level fmt
  let slog = OpamGlobals.slog

  let write f v =
    let filename = OpamFilename.prettify f in
    let chrono = OpamGlobals.timer () in
    OpamFilename.write f (F.to_string f v);
    write_files := filename :: !write_files;
    log "Wrote %s in %.3fs" filename (chrono ())

  let string_of_backtrace_list = function
    | [] | _ when not (Printexc.backtrace_status ()) -> ""
    | btl -> List.fold_left (fun s bts ->
        let bt_lines = OpamMisc.split bts '\n' in
        "\n  Backtrace:\n    "^(String.concat "\n    " bt_lines)^s
      ) "" btl

  let read f =
    let filename = OpamFilename.prettify f in
    read_files := filename :: !read_files;
    let chrono = OpamGlobals.timer () in
    if OpamFilename.exists f then
      try
        let ic = OpamFilename.open_in f in
        try
          let r = F.of_channel f ic in
          close_in ic;
          log ~level:2 "Read %s in %.3fs" filename (chrono ());
          r
        with e -> close_in ic; raise e
      with
      | Lexer_error _ | Parsing.Parse_error as e ->
        if !OpamGlobals.strict then
          OpamGlobals.error_and_exit "Strict mode: aborting"
        else raise e (* Message already printed *)
      | e ->
        OpamMisc.fatal e;
        let pos,msg,btl = match e with
          | OpamFormat.Bad_format (Some pos, btl, msg) -> pos, ":\n  "^msg, btl
          | OpamFormat.Bad_format (None, btl, msg) -> (f,-1,-1), ":\n  "^msg, btl
          | _ -> (f,-1,-1),"",[] in
        let e = OpamFormat.add_pos pos e in
        OpamGlobals.error "At %s%s%s"
          (string_of_pos pos) msg (string_of_backtrace_list btl);
        if !OpamGlobals.strict then
          OpamGlobals.error_and_exit "Strict mode: aborting"
        else raise e
    else
      OpamSystem.internal_error "File %s does not exist" (OpamFilename.to_string f)

  let safe_read f =
    if OpamFilename.exists f then
      try read f with OpamFormat.Bad_format _ ->
        OpamGlobals.msg "[skipped]\n";
        F.empty
    else (
      log "Cannot find %a" (slog OpamFilename.to_string) f;
      F.empty
    )

  let dummy_file = OpamFilename.raw "<dummy>"

  let read_from_channel ic =
    try F.of_channel dummy_file ic with
    | OpamFormat.Bad_format (Some pos, btl, msg) as e ->
      OpamGlobals.error "At %s: %s%s"
        (string_of_pos pos) msg (string_of_backtrace_list btl);
      if !OpamGlobals.strict then
        OpamGlobals.error_and_exit "Strict mode: aborting"
      else raise e
    | OpamFormat.Bad_format (None, btl, msg) as e ->
      OpamGlobals.error "Input error: %s%s" msg (string_of_backtrace_list btl);
      if !OpamGlobals.strict then
        OpamGlobals.error_and_exit "Strict mode: aborting"
      else raise e

  let write_to_channel oc str =
    output_string oc (F.to_string dummy_file str)

end

open X

module type IO_FILE = sig
  type t
  val empty: t
  val write: filename -> t -> unit
  val read : filename -> t
  val safe_read: filename -> t
  val read_from_channel: in_channel -> t
  val write_to_channel: out_channel -> t -> unit
end

module Lines = struct
  include Lines
  include Make (Lines)
end

module Config = struct
  include Config
  include Make (Config)
end

module Package_index = struct
  include Package_index
  include Make (Package_index)
end

module Compiler_index = struct
  include Compiler_index
  include Make (Compiler_index)
end

module Pinned = struct
  include Pinned
  include Make (Pinned)
end

module Repo = struct
  include Repo
  include Make(Repo)
end

module Repo_config = struct
  include Repo_config
  include Make (Repo_config)
end

module Descr = struct
  include Descr
  include Make (Descr)
end

module Aliases = struct
  include Aliases
  include Make (Aliases)
end

module Reinstall = struct
  include Reinstall
  include Make (Reinstall)
end

module OPAM = struct
  include OPAM
  include Make (OPAM)
end

module Dot_install = struct
  include Dot_install
  include Make (Dot_install)
end

module Dot_config = struct
  include Dot_config
  include Make (Dot_config)
end

module Export = struct
  include Export
  include Make(Export)
end

module Installed = struct
  include Installed
  include Make (Installed)
end

module Installed_roots = struct
  include Installed_roots
  include Make (Installed_roots)
end

module Subst = struct
  include Subst
  include Make (Subst)
end

module Comp = struct
  include Comp
  include Make (Comp)
end

module URL = struct
  include URL
  include Make (URL)
end

module File_attributes = struct
  include File_attributes
  include Make(File_attributes)
end

module Filenames = struct
  include Filenames
  include Make(Filenames)
end

module Prefix = struct
  include Prefix
  include Make(Prefix)
end<|MERGE_RESOLUTION|>--- conflicted
+++ resolved
@@ -917,13 +917,8 @@
       build      : command list;
       install    : command list;
       remove     : command list;
-<<<<<<< HEAD
       depends    : ext_formula;
       depopts    : ext_formula;
-=======
-      depends    : formula;
-      depopts    : OpamPackage.Name.t list;
->>>>>>> 1c70a08d
       conflicts  : formula;
       features   : (OpamVariable.t * string * filter) list;
       libraries  : (string * filter option) list;
@@ -958,7 +953,7 @@
       install    = [];
       remove     = [];
       depends    = OpamFormula.Empty;
-      depopts    = [];
+      depopts    = OpamFormula.Empty;
       conflicts  = OpamFormula.Empty;
       features   = [];
       libraries  = [];
@@ -1060,12 +1055,9 @@
 
     let opam_1_2_fields = [
       s_flags;
-<<<<<<< HEAD
       s_dev_repo;
       s_install;
-=======
       s_features;
->>>>>>> 1c70a08d
     ]
 
     let to_1_0_fields k v =
@@ -1211,14 +1203,8 @@
           @ listm   t.build_test    s_build_test    OpamFormat.make_command
           @ listm   t.build_doc     s_build_doc     OpamFormat.make_command
           @ listm   t.remove        s_remove        OpamFormat.make_command
-<<<<<<< HEAD
           @ formula t.depends       s_depends       OpamFormat.make_ext_formula
           @ formula t.depopts       s_depopts       OpamFormat.make_opt_formula
-=======
-          @ formula t.depends       s_depends       OpamFormat.make_formula
-          @ listm   t.depopts       s_depopts
-            (OpamPackage.Name.to_string @> OpamFormat.make_string)
->>>>>>> 1c70a08d
           @ option  t.depexts       s_depexts       OpamFormat.make_tags
           @ formula t.conflicts     s_conflicts     OpamFormat.make_formula
           @ list    t.features      s_features      OpamFormat.make_features
@@ -1289,7 +1275,6 @@
       let build_env =
         assoc_list s s_build_env
           (OpamFormat.parse_list OpamFormat.parse_env_variable) in
-<<<<<<< HEAD
       let build = assoc_list s s_build OpamFormat.parse_commands in
       let install = assoc_list s s_install OpamFormat.parse_commands in
       let remove = assoc_list s s_remove OpamFormat.parse_commands in
@@ -1335,40 +1320,11 @@
       in
       let conflicts = assoc_default OpamFormula.Empty s s_conflicts
           OpamFormat.parse_formula in
+      let features = OpamFormat.assoc_default [] s s_features
+          OpamFormat.parse_features in
       let libraries = assoc_list s s_libraries OpamFormat.parse_libraries in
       let syntax = assoc_list s s_syntax OpamFormat.parse_libraries in
       let ocaml_version = assoc_option s s_ocaml_version
-=======
-      let build = OpamFormat.assoc_list s s_build OpamFormat.parse_commands in
-      let remove = OpamFormat.assoc_list s s_remove OpamFormat.parse_commands in
-      let depends = OpamFormat.assoc_default OpamFormula.Empty s s_depends
-          OpamFormat.parse_formula in
-      let depopts =
-        OpamFormat.assoc_default [] s s_depopts @@
-        if OpamVersion.compare opam_version (OpamVersion.of_string "1.2") < 0
-        then
-          fun s ->
-            let f = OpamFormat.parse_opt_formula s in
-            try List.map (function (name,None) -> name
-                                 | (_, Some _) -> failwith "version constraint")
-                (OpamFormula.to_disjunction f)
-            with Failure _ | Invalid_argument _ ->
-              OpamGlobals.warning
-                "Ignored deprecated use of formula or version constraint in \
-                 optional dependency at\n  %s."
-                (string_of_pos (OpamFormat.value_pos s));
-              List.map fst (OpamFormula.atoms f)
-        else
-          OpamFormat.parse_string_list
-          @> List.map OpamPackage.Name.of_string in
-      let conflicts = OpamFormat.assoc_default OpamFormula.Empty s s_conflicts
-          OpamFormat.parse_formula in
-      let features = OpamFormat.assoc_default [] s s_features
-          OpamFormat.parse_features in
-      let libraries = OpamFormat.assoc_list s s_libraries OpamFormat.parse_libraries in
-      let syntax = OpamFormat.assoc_list s s_syntax OpamFormat.parse_libraries in
-      let ocaml_version = OpamFormat.assoc_option s s_ocaml_version
->>>>>>> 1c70a08d
           OpamFormat.parse_compiler_constraint in
       let os = assoc_default OpamFormula.Empty s s_os
           OpamFormat.parse_os_constraint in
@@ -1395,7 +1351,6 @@
       let bug_reports =
         assoc_list s s_bug_reports OpamFormat.parse_string_list in
       let post_messages =
-<<<<<<< HEAD
         assoc_list s s_post_messages OpamFormat.parse_messages in
       let flags = assoc_list s s_flags
           OpamFormat.(OpamMisc.filter_map (fun x -> x) @* parse_list parse_flag) in
@@ -1412,14 +1367,7 @@
              OpamFormat.bad_format ~pos:(OpamFormat.value_pos v) "%s" msg)
       in
       { opam_version; name; version; maintainer; substs; build; install; remove;
-        depends; depopts; conflicts; libraries; syntax;
-=======
-        OpamFormat.assoc_list s s_post_messages OpamFormat.parse_messages in
-      let flags = OpamFormat.assoc_list s s_flags
-          OpamFormat.(parse_list parse_flag) in
-      { opam_version; name; version; maintainer; substs; build; remove;
         depends; depopts; conflicts; features; libraries; syntax;
->>>>>>> 1c70a08d
         patches; ocaml_version; os; available; build_env;
         homepage; author; license; doc; tags;
         build_test; build_doc; depexts; messages; post_messages;
@@ -2047,22 +1995,7 @@
 
     let to_string _ t = t
 
-<<<<<<< HEAD
-    let replace t f =
-      let subst str =
-        if not (OpamMisc.ends_with ~suffix:"}%" str) then
-          (OpamGlobals.warning "Unclosed variable replacement in %S: %S\n"
-             t str;
-           str)
-        else
-        let str = String.sub str 2 (String.length str - 4) in
-        let v = OpamVariable.Full.of_string str in
-        OpamVariable.string_of_variable_contents (f v) in
-      let rex = Re_perl.compile_pat "%\\{(%?\\}?[^}%])+(\\}%)?" in
-      Re_pcre.substitute ~rex ~subst t
-=======
     let replace t f = OpamFormat.replace t f
->>>>>>> 1c70a08d
 
     let replace_string = replace
 
