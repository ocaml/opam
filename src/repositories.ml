(***********************************************************************)
(*                                                                     *)
(*    Copyright 2012 OCamlPro                                          *)
(*    Copyright 2012 INRIA                                             *)
(*                                                                     *)
(*  All rights reserved.  This file is distributed under the terms of  *)
(*  the GNU Public License version 3.0.                                *)
(*                                                                     *)
(*  TypeRex is distributed in the hope that it will be useful,         *)
(*  but WITHOUT ANY WARRANTY; without even the implied warranty of     *)
(*  MERCHANTABILITY or FITNESS FOR A PARTICULAR PURPOSE.  See the      *)
(*  GNU General Public License for more details.                       *)
(*                                                                     *)
(***********************************************************************)

open Types

let log fmt = Globals.log "REPO" fmt

let run cmd repo args =
  log "opam-%s: %s %s" cmd (Repository.to_string repo) (String.concat " " args);
  let path = Path.R.root (Path.R.create repo) in
  let cmd =  Printf.sprintf "opam-%s-%s" (Repository.kind repo) cmd in
  let i = Run.in_dir (Dirname.to_string path) (fun () ->
    Run.command "%s %s %s" cmd (Repository.address repo) (String.concat " " args);
  ) in
  if i <> 0 then
    Globals.error_and_exit "%s failed" cmd

let init r =
  run "init" r [];
  let root = Path.R.create r in
  File.Repo_config.write (Path.R.config root) r;
  Dirname.mkdir (Path.R.opam_dir root);
  Dirname.mkdir (Path.R.descr_dir root);
  Dirname.mkdir (Path.R.archive_dir root)

let update r =
  run "update" r []

let download r nv =
  run "download" r [NV.to_string nv]

<<<<<<< HEAD
let upload root r =
  run "upload" root r [];
  (* XXX *)
  ()

module Raw = struct

  let rsync l src dst = 
    match l with
      | [`A ; `R] | [`R ; `A] ->
          let dst = Filename.to_string dst in
          let err =
            Run.command "rsync -ar %s %s" src dst in
          if err <> 0 then
            Globals.error_and_exit "rsync (%S, %S) command failed (%d)" src dst err
      | _ -> failwith "TODO"

end
=======
let upload r =
  run "upload" r []
>>>>>>> c1b55c66
<|MERGE_RESOLUTION|>--- conflicted
+++ resolved
@@ -41,11 +41,8 @@
 let download r nv =
   run "download" r [NV.to_string nv]
 
-<<<<<<< HEAD
-let upload root r =
-  run "upload" root r [];
-  (* XXX *)
-  ()
+let upload r =
+  run "upload" r []
 
 module Raw = struct
 
@@ -59,8 +56,4 @@
             Globals.error_and_exit "rsync (%S, %S) command failed (%d)" src dst err
       | _ -> failwith "TODO"
 
-end
-=======
-let upload r =
-  run "upload" r []
->>>>>>> c1b55c66
+end